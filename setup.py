--- conflicted
+++ resolved
@@ -68,11 +68,8 @@
         'osi_sensorviewconfiguration.proto',
         'osi_sensorspecific.proto',
         'osi_sensorview.proto',
-<<<<<<< HEAD
-        'sl45_motioncommand.proto')
-=======
+        'sl45_motioncommand.proto',
         'sl45_vehiclecommunicationdata.proto')
->>>>>>> 7ded8b87
 
     """ Generate Protobuf Messages """
 
