--- conflicted
+++ resolved
@@ -116,16 +116,7 @@
         for source in self.osi_files:
             sys.stdout.write("Protobuf-compiling " + source + "\n")
             source_path = os.path.join(package_name, source)
-            subprocess.check_call(
-                [
-                    self.find_protoc(),
-                    "--proto_path=/usr/include",
-                    "--proto_path=/usr/local/include",
-                    "--proto_path=.",
-                    "--python_out=.",
-                    source_path,
-                ]
-            )
+            subprocess.check_call([self.find_protoc(), "--python_out=.", source_path])
 
     def maybe_generate(self):
         if os.path.exists("osi_version.proto.in"):
@@ -157,46 +148,7 @@
 except Exception:
     pass
 
-# Get protobuf version from protoc to ensure protobuf python package and protoc have the same version
-version_print = subprocess.run(
-    [GenerateProtobufCommand.find_protoc(), "--version"], capture_output=True, text=True
-).stdout
-protobuf_version = version_print.split()[1]
-protobuf_split_version = protobuf_version.split(".")
-if len(protobuf_split_version) >= 3:
-    protobuf_major = int(protobuf_split_version[0])
-    protobuf_minor = int(protobuf_split_version[1])
-    protobuf_patch = int(protobuf_split_version[2])
-else:
-    protobuf_major = 4
-    protobuf_minor = int(protobuf_split_version[0])
-    protobuf_patch = int(protobuf_split_version[1])
-# Change protobuf major version from 3 to 4 for protobuf version > 21
-if protobuf_major >= 3 and protobuf_minor >= 21:
-    protobuf_major = 4
-
-protobuf_install_req = (
-    "protobuf=="
-    + str(protobuf_major)
-    + "."
-    + str(protobuf_minor)
-    + "."
-    + str(protobuf_patch)
-)
 setup(
-<<<<<<< HEAD
-    name="open-simulation-interface",
-    version=str(VERSION_MAJOR) + "." + str(VERSION_MINOR) + "." + str(VERSION_PATCH),
-    description="A generic interface for the environmental perception of"
-    "automated driving functions in virtual scenarios.",
-    author="Carlo van Driesten, Timo Hanke, Nils Hirsenkorn,"
-    "Pilar Garcia-Ramos, Mark Schiementz, Sebastian Schneider",
-    author_email="Carlo.van-Driesten@bmw.de, Timo.Hanke@bmw.de,"
-    "Nils.Hirsenkorn@tum.de, Pilar.Garcia-Ramos@bmw.de,"
-    "Mark.Schiementz@bmw.de, Sebastian.SB.Schneider@bmw.de",
-    packages=[package_name],
-    install_requires=[protobuf_install_req],
-=======
     version=str(VERSION_MAJOR)
     + "."
     + str(VERSION_MINOR)
@@ -204,7 +156,6 @@
     + str(VERSION_PATCH)
     + (VERSION_SUFFIX or ""),
     packages=[package_name, "osi3trace"],
->>>>>>> 560d23a6
     cmdclass={
         "sdist": CustomSDistCommand,
         "build_py": CustomBuildPyCommand,
