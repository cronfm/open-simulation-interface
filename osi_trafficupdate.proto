--- conflicted
+++ resolved
@@ -10,11 +10,7 @@
 
 //
 // \brief The traffic update message is provided by traffic
-<<<<<<< HEAD
-// participant models to provide updates to their position, state,
-=======
 // participant models to provide updates to their position, state
->>>>>>> c32628c0
 // and future trajectory back to the simulation environment.
 //
 // \note For reasons of convenience and consistency, the
@@ -49,9 +45,5 @@
     // or vehicle category.  All dynamic fields should be populated where known,
     // for example, velocity, light states, or future trajectory.
     //
-<<<<<<< HEAD
-    repeated MovingObject traffic = 3;
-=======
     repeated MovingObject update = 3;
->>>>>>> c32628c0
 }