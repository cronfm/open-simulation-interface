--- conflicted
+++ resolved
@@ -103,7 +103,7 @@
     //
     // Unit: []
     //    
-    optional uint32 number_wheels = 13;
+    optional uint32 number_wheels = 14;
 
     // Definition of vehicle types.
     //
@@ -116,7 +116,6 @@
         // Other (unspecified but known) type of vehicle.
         //
         TYPE_OTHER = 1;
-<<<<<<< HEAD
         
         // Vehicle is a small car.
         //
@@ -128,63 +127,45 @@
         //
         // Definition:
         //
-        TYPE_MEDIUM_CAR = 1000;
+        TYPE_MEDIUM_CAR = 3;
         
         // Vehicle is a compact car.
         //
         // Definition:
         //
-        TYPE_COMPACT_CAR = 1001;
+        TYPE_COMPACT_CAR = 4;
         
         // Vehicle is a luxury  car.
         //
         // Definition:
         //
-        TYPE_LUXURY_CAR = 1002;
+        TYPE_LUXURY_CAR = 5;
         
         // Vehicle is a delivery van.
         //
         // Definition:
         //
-        TYPE_DELIVERY_VAN = 1003;
+        TYPE_DELIVERY_VAN = 6;
 
         // Vehicle is a heavy truck, bus, or large van.
         //
-        TYPE_TRUCK = 3;
+        TYPE_TRUCK = 7;
 
         // Vehicle is a truck with semitrailer.
         //
-        TYPE_TRUCK_SEMITRAILER = 1004;
+        TYPE_TRUCK_SEMITRAILER = 8;
         
         // Vehicle is a trailer (possibly attached to another vehicle).
         //
-        TYPE_TRAILER = 6;
-        
-=======
-
-        // Vehicle is a normal car.
-        //
-        TYPE_CAR = 2;
-
-        // Vehicle is a truck, bus, or large van.
-        //
-        TYPE_TRUCK = 3;
-
->>>>>>> eb111681
+        TYPE_TRAILER = 9;
+
         // Vehicle is a motorbike or moped.
         //
-        TYPE_MOTORBIKE = 4;
+        TYPE_MOTORBIKE = 10;
 
         // Vehicle is a bicycle (without motor and specific lights).
         //
-        TYPE_BICYCLE = 5;
-<<<<<<< HEAD
-=======
-
-        // Vehicle is a trailer (possibly attached to another vehicle).
-        //
-        TYPE_TRAILER = 6;
->>>>>>> eb111681
+        TYPE_BICYCLE = 11;
     }
 
     //
