--- conflicted
+++ resolved
@@ -25,13 +25,8 @@
 
     // The classification of the stationary object.
     //
-<<<<<<< HEAD
-    optional Classification classification = 6;
-    
-=======
     optional Classification classification = 3;
 
->>>>>>> 02e80a0f
     //
     // \brief Classification data for a stationary object.
     //
