--- conflicted
+++ resolved
@@ -348,23 +348,7 @@
 
         // The subtype of the lane. 
         // 
-<<<<<<< HEAD
-        // This subtype specifies a lane more concretely. 
-        //
-        // \note More subtypes will follow from ASAM (Harmonization with 
-        // OpenX), probably with being more specific about which 
-        // type/subtype combination will be possible/allowed. It is 
-        // verbally aligned with the ASAM working group, that the 
-        // introduction of subtypes will be the implementation for next 
-        // minor releases and also probably be the long-term 
-        // solution. This still leaves open the question, if exactly those 
-        // semantics (e.g. with the current types) will outlive the next 
-        // major release. For SETLevel, sidewalk and biking lane shall be 
-        // regarded as subtypes of TYPE_DRIVING. (This note can be deleted 
-        // after implementation at ASAM.)
-=======
         // This subtype specifies a lane more concretely.
->>>>>>> ab609598
         //
         optional Subtype subtype = 12;
 
