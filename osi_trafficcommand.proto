--- conflicted
+++ resolved
@@ -97,8 +97,6 @@
     // An EndActionsAction
     //
     optional EndActionsAction end_actions_action = 7; 
-<<<<<<< HEAD
-=======
     
     // A CustomAction
     //
@@ -119,7 +117,6 @@
     // A TeleportAction
     //
     optional TeleportAction teleport_action = 12; 
->>>>>>> c32628c0
 }
 
 //
