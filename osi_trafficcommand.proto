syntax = "proto2";

option optimize_for = SPEED;

import "osi_version.proto";
import "osi_common.proto";

package osi3;

//
// \brief The scenario engine provides control commands in the traffic command  
// message to traffic participant models. The control commands are based on 
// the scenario.
//
// \note This interface is currently just a placeholder and will be
// changed in experimental ways to support basic scenario execution.
// In the future this interface shall be aligned with the level of
// atomic actions as described in OpenSCENARIO 1.0 or later.
//
message TrafficCommand
{
    // The interface version used by the sender (scenario engine).
    //
    optional InterfaceVersion version = 1;

    // The data timestamp of the simulation environment. Zero time is arbitrary
    // but must be identical for all messages. Zero time does not need to
    // coincide with the UNIX epoch. It is recommended to use zero timestamp as 
    // the starting time point of the simulation.
    //
    // \note For traffic command data the timestamp coincides both with
    // the notional simulation time the data applies to and the time it was sent
    // There is no inherent latency for traffic command data, as opposed
    // to sensor data.
    //
    optional Timestamp timestamp = 2;

    // The ID of this traffic participant.
    //
    optional Identifier traffic_participant_id = 3;

    // Commanded traffic action(s) if any
    //
    // \note OSI uses singular instead of plural for repeated field names.
    //
    // \note If more than one action is supplied in one command message
    // all actions are executed in parallel.
    //
    repeated TrafficAction action = 4;

}

//
// \brief Atomic traffic actions to be performed
//
// The transmitted commands are the atomic traffic actions described by 
// this message.
//
// \note This message is notionally a multiple choice selection, that is, only 
// certain combinations of atomic traffic actions shall be transmitted within 
// certain time intervals, for example, for plausibity reasons. The restrictions 
// regarding that are not part of this message, yet are seen as a task of the 
// scenario description, for example, OpenSCENARIO. 
//
// \note All traffic actions are sent only once just before they are about 
// to start. This is also true, if their execution is expected to 
// take simulation time. To inform the traffic participant 
// model that certain actions must or shall be terminated, there are 
// explicit actions nested inside this message (AbortActionsAction, 
// EndActionsAction), which hold a reference to the respective actions.
//
message TrafficAction
{
    // A FollowTrajectoryAction
    //
    optional FollowTrajectoryAction follow_trajectory_action = 1;

    // A FollowPathAction
    //
    optional FollowPathAction follow_path_action = 2;

    // An AcquireGlobalPositionAction
    //
    optional AcquireGlobalPositionAction acquire_global_position_action = 3;

    // A LaneChangeAction
    //
    optional LaneChangeAction lane_change_action = 4; 

    // A SpeedAction
    //
    optional SpeedAction speed_action = 5;    

    // An AbortActionsAction
    //
    optional AbortActionsAction abort_actions_action = 6; 

    // An EndActionsAction
    //
<<<<<<< HEAD
    optional EndActionsAction end_actions_action = 7; 
	
    // A LongitudinalDistanceAction
    //
    optional LongitudinalDistanceAction longitudinal_distance_action = 9;
	
    // A LongitudinalDistanceAction
    //
    optional LaneOffsetAction lane_offset_action = 10;	
	
    // A LateralDistanceAction
    //
    optional LateralDistanceAction lateral_distance_action = 11;
	
	// A TeleportAction
    //
    optional TeleportAction teleport_action = 12; 
=======
    optional EndActionsAction end_actions_action = 7;

    // A CustomAction
    //
    optional CustomAction custom_action = 8;
>>>>>>> 72513c85
}

//
// \brief The StatePoint definition
//
// \note The StatePoint definition does not define mandatory fields.
// The context defines how and what fields are used.
// For example: FollowPathAction does not use timestamp in contrast to
// FollowTrajectoryAction. 
//
message StatePoint
{
    // The timestamp of a StatePoint
    //
    // \note Zero time point does not need to coincide with the UNIX epoch.
    //
    optional Timestamp timestamp = 1;

    // Position in the global coordinate system.
    //
    // The position refers to the center (x,y,z) of the bounding box.
    //
    // \note Remark: The definition of the reference point follows the
    // specification of the \c BaseMoving message.
    //
    optional Vector3d position = 2;

    // Orientation in the global coordinate system.
    //
    optional Orientation3d orientation = 3;
}

//
// \brief The action header
//
//
message ActionHeader
{
    // The unique id of the action
    //
    // \note This field is mandatory.
    //
    // \note This id must be unique within all traffic command
    // messages exchanged with one traffic participant.
    //
    optional Identifier action_id = 1;
}

//
// \brief Follow trajectory action.
//
// Controls a traffic participant to follow a trajectory using vertices
// with timings. It specifies the motion in space as a function of time.
//
// \note The StatePoint messages in trajectory_point requires a  
// specified timestamp.
//
// \note This action is aligned with the FollowTrajectoryAction of
// OpenSCENARIO 1.0 using a 4/7D trajectory with shape Polyline.
//
message FollowTrajectoryAction
{
    // The action header
    //
    optional ActionHeader action_header = 1;

    // A list of trajectory StatePoints
    //
    // Set the timestamp fields and position fields for all 
    // trajectory points. The orientation fields can be set
    // depending on the constrain_orientation field being true.
    //
    // \note OSI uses singular instead of plural for repeated field names.
    //
    repeated StatePoint trajectory_point = 2;

    // Constrain the orientation of the traffic participant as specified
    // by the trajectory points.
    //
    // This boolean flag defines whether orientation values supplied in 
    // the trajectory points (if any) shall be used to constrain the
    // orientation of the traffic participant or not.
    //
    optional bool constrain_orientation = 3;

    // Specify the following mode that should be employed in executing
    // the trajectory.
    //
    optional FollowingMode following_mode = 4;

    // Definition of following mode.
    //
    enum FollowingMode
    {
        // Following mode position forces the traffic participant to
        // follow the trajectory explicitly, disregarding any internal
        // constraints, for example, steering dynamics.
        //
        FOLLOWING_MODE_POSITION = 0;

        // Following mode follow allows the traffic participant to
        // treat the trajectory as a target, to be achieved as closely
        // as possible while retaining any internal constraints,
        // for example, steering dynamics.
        //
        FOLLOWING_MODE_FOLLOW = 1;
    }
}

//
// \brief Follow path action.
//
// Controls a traffic participant to follow a trajectory using vertices
// with timings. It specifies the motion in space independent of time.
//
// \note The StatePoint messages in path_point only requires a specified 
// position field. The orientation can be set optionally. Any
// timestamp StatePoint values are ignored.
//
// \note This action is aligned with the FollowTrajectoryAction of
// OpenSCENARIO 1.0 using a 3/6D trajectory with shape Polyline.
//
message FollowPathAction
{
    // The action header
    //
    optional ActionHeader action_header = 1;

    // A list of path StatePoints
    //
    // Set the position fields for all path points.
    // The timestamp field are not required and ignored.
    // The orientation fields can be set depending on the constrain_orientation
    // field being true.
    //
    // \note OSI uses singular instead of plural for repeated field names.
    //
    repeated StatePoint path_point = 2;

    // Constrain the orientation of the traffic participant as specified
    // by the path points.
    //
    // This boolean flag defines whether orientation values supplied in 
    // the path points shall be used to constrain the orientation
    // of the traffic participant or not.
    //
    optional bool constrain_orientation = 3;

    // Specify the following mode that should be employed in executing
    // the path.
    //
    optional FollowingMode following_mode = 4;

    // Definition of following mode.
    //
    enum FollowingMode
    {
        // Following mode position forces the traffic participant to
        // follow the path explicitly, disregarding any internal
        // constraints, for example, steering dynamics.
        //
        FOLLOWING_MODE_POSITION = 0;

        // Following mode follow allows the traffic participant to
        // treat the path as a target, to be achieved as closely
        // as possible while retaining any internal constraints,
        // for example, steering dynamics.
        //
        FOLLOWING_MODE_FOLLOW = 1;
    }
}

//
// \brief Acquire global position action.
//
// This action assigns a route to a traffic participant. The route
// assigned will be the shortest route (along roads or satisfying any
// other constraints a traffic participant is operating under) between
// the traffic participant's current position and the position specified.
//
// As with all routing actions, the exact way this route is achieved is
// under the control of the traffic participant model.
//
// \note This action is aligned with the AcquirePositionAction of
// OpenSCENARIO 1.0 using a WorldPosition position argument.
//
message AcquireGlobalPositionAction
{
    // The action header
    //
    optional ActionHeader action_header = 1;

    // Position in the global coordinate system.
    //
    // The position refers to the center (x,y,z) of the bounding box.
    //
    // \note Remark: The definition of the reference point follows the
    // specification of the \c BaseMoving message.
    //
    optional Vector3d position = 2;

    // Orientation in the global coordinate system.
    //
    // This is optional. If no orientation is given, the end orientation
    // is under control of the traffic participant.
    //
    optional Orientation3d orientation = 3;
}

//
// \brief Lane change action.
//
// This action assigns a lane change to a traffic participant. The fields 
// of this message enable different levels of constraint for the traffic 
// participant depending on the use case. In case the constraints are 
// supposed to be small, the dynamics shape or even the duration and 
// the distance for the lane change can be omitted.
//
// \note This action is aligned with LaneChangeAction of OpenSCENARIO 1.0
// defining the targeted lane and optionally the parametrization of the 
// lane change.
//

message LaneChangeAction
{
    // The action header
    //
    optional ActionHeader action_header = 1;
    
    // Targeted lane relative to the current lane.
    //
    // Convention: +1 means to the right, -1 means to the left.
    //
    optional int32 relative_target_lane = 2;
    
    // Specified shape of the lane change action. 
    // If the shape is unspecified (enum value 0), the shape of the 
    // lane change is open to the traffic participant model. 
    //
    optional DynamicsShape dynamics_shape = 3;
    
    // Duration of the lane change.
    // 
    // A value of 0.0 (the default value) imposes no constraint
    // on the duration, unless the dynamics shape is a step function,
    // where an immediate step is effected.
    //
    // Unit: s
    //
    optional double duration = 4; 
    
    // Distance of the lane change.
    // 
    // A value of 0.0 (the default value) imposes no constraint
    // on the distance, unless the dynamics shape is a step function,
    // where an immediate step is effected.
    //
    // Unit: m
    //
    optional double distance = 5;
    
    // Definition of LaneChange dynamic shapes.
    //
    enum DynamicsShape
    {
        // Shape is unspecified.
        //
        DYNAMICS_SHAPE_UNSPECIFIED = 0;

        // Shape is linear.
        //
        DYNAMICS_SHAPE_LINEAR = 1;

        // Shape is cubic.
        //
        DYNAMICS_SHAPE_CUBIC = 2;

        // Shape is sinusoidal.
        //
        DYNAMICS_SHAPE_SINUSOIDAL = 3;

        // Shape is a step function.
        //
        DYNAMICS_SHAPE_STEP = 4;
    }
}

//
// \brief Speed action.
//
// This action assigns a targeted speed to a traffic participant. 
// The action can be constrained by specifying the dynamics 
// shape or even the duration and the distance of the acceleration / 
// deceleration process.
//
// \note This action is aligned with SpeedAction of OpenSCENARIO 1.0
// defining the targeted speed and optionally the parametrization of the 
// speed transition.
//

message SpeedAction
{
    // The action header
    //
    optional ActionHeader action_header = 1;
    
    // Targeted absolute speed.
    //
    optional double absolute_target_speed = 2;
    
    // Specified transition shape of the speed change action. 
    // If the shape is unspecified (enum value 0), the shape of the 
    // speed change is open to the traffic participant model. 
    //
    optional DynamicsShape dynamics_shape = 3;
    
    // Duration of the speed change.
    // 
    // A value of 0.0 (the default value) imposes no constraint
    // on the duration, unless the dynamics shape is a step function,
    // where an immediate step is effected.
    //
    // Unit: s
    //
    optional double duration = 4; 
    
    // Distance of the speed change.
    // 
    // A value of 0.0 (the default value) imposes no constraint
    // on the distance, unless the dynamics shape is a step function,
    // where an immediate step is effected.
    //
    // Unit: m
    //
    optional double distance = 5;
    
    // Definition of speed change dynamic shapes.
    //
    enum DynamicsShape
    {
        // Shape is unspecified.
        //
        DYNAMICS_SHAPE_UNSPECIFIED = 0;

        // Shape is linear.
        //
        DYNAMICS_SHAPE_LINEAR = 1;

        // Shape is cubic.
        //
        DYNAMICS_SHAPE_CUBIC = 2;

        // Shape is sinusoidal.
        //
        DYNAMICS_SHAPE_SINUSOIDAL = 3;

        // Shape is a step function.
        //
        DYNAMICS_SHAPE_STEP = 4;
    }

}

// \brief Longitudinal Distance Action
//
// The action tells the traffic participant to reach a longitudinal distance to 
// another traffic participant. The longitudinal distance is defined as the distance
// along the lane. 
//
// \note This action is aligned with LongitudinalDistanceAction of OpenSCENARIO 1.0
// defining the reference traffic participanz and the distance.
//

message LongitudinalDistanceAction {
	// Action Header of the message
	optional ActionHeader action_header = 1;
	
	// Unique Id of the refence traffic participant to which the distance is defined.
	optional Identifier target_traffic_participant_id = 2;
	
	// The distance to reach along the lane
	//
	// Unit: m
	//
	optional double distance = 3;
	
	// Determine the measurement of distance between TrafficParticipant
	// True: Lateral distance is measured using the distance between closest bounding box points.
	// False: Reference point distance is used
	optional bool freespace = 4;
	
	// Define wheather the traffic participanzt should only reach the distance once 
	// or follow.
	// If set to true the traffic particpant shall approach the reference participant
	// and follow woth the distance specified until the action is aborted.
	// If set to false the action end as soon as the traffic participant has reached
	// the 
	optional bool follow = 5;
	
	//Parameter that assings either unlimited dynamics (if omitted) 
	//or limited maxAcceleration/maxDeceleration/maxSpeed to the action.
	optional DynamicConstraints dynamic_constraints = 6;
}


// \brief Lateral Distance Action 
//
// The action tells the traffic participant to reach a longitudinal distance to 
// another traffic participant. The longitudinal distance is defined as the distance
// along the lane. 
//
// \note This action is aligned with LateralDistanceAction of OpenSCENARIO 1.0
// defining the reference traffic participanz and the distance.
//
message LateralDistanceAction{

	// Action Header of the message
	optional ActionHeader action_header = 1;
	
	// Id of the reference entity the lateral distance shall be kept to.
	optional Identifier target_traffic_participant_id = 2;
	
	// Lateral distance value. Unit: m; Range: [0...inf]
	optional double distance = 3;

	// True: Lateral distance is measured using the distance between closest bounding box points.
	// False: Reference point distance is used
	optional bool freespace = 4;

	// If false, the action ends when the target distance is reached.
	// If true it does not end and can only be stopped.
	optional bool continuous = 5;

	// Parameter that assings either unlimited dynamics (if omitted) 
	// or limited maxAcceleration/maxDeceleration/maxSpeed to the action.
	optional DynamicConstraints dynamic_constraints = 6;
}

// \brief Lane Offset Action
//
// This action assigns a targeted lane offset to a traffic participant. 
// The action can be constrained by specifying the dynamics shape of the
// lateral transition profile. 
//
// \note This action is aligned with LaneOffsetAction of OpenSCENARIO 1.0.
//

message LaneOffsetAction
{
    // The Action Header
    //
    optional ActionHeader action_header = 1;
    
    // Targeted lane offset in meters relative to the centerline of the
	// current lane. Positive values mean left of the centerline, 
    // negative values mean right of the centerline. 
    //
	// Unit: m
	//
    optional double target_lane_offset = 2;
    
    // Specified transition shape of reaching the lane offset. 
    // If the shape is unspecified (enum value 0), the shape of the 
    // transition is open to the traffic participant model. 
    //
    optional DynamicsShape dynamics_shape = 3;
    
    // Definition of dynamic shape of the transition.
    //
    enum DynamicsShape
    {
        // Shape is unspecified.
        //
        DYNAMICS_SHAPE_UNSPECIFIED = 0;

        // Shape is linear.
        //
        DYNAMICS_SHAPE_LINEAR = 1;

        // Shape is cubic.
        //
        DYNAMICS_SHAPE_CUBIC = 2;

        // Shape is sinusoidal.
        //
        DYNAMICS_SHAPE_SINUSOIDAL = 3;

        // Shape is a step function.
        //
        DYNAMICS_SHAPE_STEP = 4;
    }

}
    

// \brief Teleport Action
//
// This Action allows to immediately place a traffic participant to 
// another position. 
//
// \note This action is aligned with the TeleportAction of
// OpenSCENARIO 1.0 using a WorldPosition position argument.
//
message TeleportAction
{
    // The Action Header
    //
    optional ActionHeader action_header = 1;

    // Position in the global coordinate system.
    //
    // The position refers to the center (x,y,z) of the bounding box.
    //
    // \note Remark: The definition of the reference point follows the
    // specification of the \c BaseMoving message.
    //
    optional Vector3d position = 2;

    // Orientation in the global coordinate system.
    //
    // This is optional, if no orientation is given, the end orientation
    // is under control of the traffic participant.
    //
    optional Orientation3d orientation = 3;
}

// \brief AbortActionsAction.
//
// This action tells a traffic participant that it should immediately 
// abort the execution of other actions referenced within this action.
// In contrast to the EndActionsAction this action forces a hard 
// termination of the referenced actions.
//

message AbortActionsAction
{
    // The action header
    //
    optional ActionHeader action_header = 1;

    // Actions which must be aborted immediately.
    // 
    // These fields hold the action ids of the actions that must be 
    // aborted immediately. 
    //
    repeated Identifier target_action_id = 2; 
}

// \brief End actions action.
//
// This action tells a traffic participant that the exection of the 
// referenced actions is regarded as successfully performed. The 
// termination of the referenced actions is allowed to be performed 
// gracefully. 
//

message EndActionsAction
{
    // The action header
    //
    optional ActionHeader action_header = 1;

    // Actions which are regarded as successfully executed.
    // 
    // These fields hold the action ids of the actions that are regarded 
    // as successfully executed and shall be terminated gracefully.
    //
    repeated Identifier target_action_id = 2; 
}

<<<<<<< HEAD
// \brief DynamicConstraints
//
// This message is used in Longitudinal and Lateral Distance Actions as
// constraints on the TrafficParticipant not allowing them to exceed/drop below
// certain speeds/acceleration levels.
//
message DynamicConstraints{
	
	//Maximum acceleration the distance contoller is allowed to use for keeping distance. 
	//Unit: m/s2; Range: [0..inf]
	//
	optional double max_acceleration = 1;

	//Maximum deceleration the distance contoller is allowed to use for keeping distance. 
	//Unit: m/s2; Range: [0..inf]
	//
	optional double max_deceleration = 2;

	//Maximum speed the distance contoller is allowed to use for keeping distance. 
	//Unit: m/s2; Range: [0..inf]
	//
	optional double max_speed = 3;
}
=======
//
// \brief Custom Action.
//
// This action assigns a custom command to a traffic participant.
// The syntax and semantics of this action is implementation defined.
// It is entirely up to each individual traffic participant which
// custom commands it supports, if any, and how they must be phrased.
//
// \note This action is aligned with CustomCommandAction of OpenSCENARIO 1.0
// providing a customizable user defined action.
//

message CustomAction
{
    // The Action Header
    //
    optional ActionHeader action_header = 1;

    // The custom command given to the traffic participant.
    //
    optional string command = 2;
}
>>>>>>> 72513c85
<|MERGE_RESOLUTION|>--- conflicted
+++ resolved
@@ -97,9 +97,12 @@
 
     // An EndActionsAction
     //
-<<<<<<< HEAD
     optional EndActionsAction end_actions_action = 7; 
-	
+    
+    // A CustomAction
+    //
+    optional CustomAction custom_action = 8;	
+
     // A LongitudinalDistanceAction
     //
     optional LongitudinalDistanceAction longitudinal_distance_action = 9;
@@ -115,13 +118,6 @@
 	// A TeleportAction
     //
     optional TeleportAction teleport_action = 12; 
-=======
-    optional EndActionsAction end_actions_action = 7;
-
-    // A CustomAction
-    //
-    optional CustomAction custom_action = 8;
->>>>>>> 72513c85
 }
 
 //
@@ -692,7 +688,6 @@
     repeated Identifier target_action_id = 2; 
 }
 
-<<<<<<< HEAD
 // \brief DynamicConstraints
 //
 // This message is used in Longitudinal and Lateral Distance Actions as
@@ -716,7 +711,7 @@
 	//
 	optional double max_speed = 3;
 }
-=======
+
 //
 // \brief Custom Action.
 //
@@ -738,5 +733,4 @@
     // The custom command given to the traffic participant.
     //
     optional string command = 2;
-}
->>>>>>> 72513c85
+}