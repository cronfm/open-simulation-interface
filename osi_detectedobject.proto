--- conflicted
+++ resolved
@@ -361,13 +361,6 @@
 }
 
 //
-// \brief A stationary object (e.g. landmark) in the environment as detected by
-// the sensor.
-//
-<<<<<<< HEAD
-message DetectedStationaryObject
-=======
-
 // \brief A stationary object (e.g. landmark) in the environment as detected by
 // the sensor.
 //
@@ -414,84 +407,4 @@
             optional StationaryObject stationary_object = 2;
         }
     }
-}
-
-
-//
-// \brief The common information for a detected item as estimated by the
-// sensor.
-//
-message DetectedItemHeader
->>>>>>> 9b5ed55a
-{
-    // Common information of one detected item.
-    //
-    optional DetectedItemHeader header = 1; 
-
-    //
-    // \brief A candidate for a detected stationary object (e.g. landmark) as 
-    // estimated by the sensor.
-    //
-<<<<<<< HEAD
-    message EstimatedStationaryObject
-    {
-        // A list of candidates for this stationary object as estimated by the
-        // sensor.
-        //
-        // \note OSI uses singular instead of plural for repeated field names.
-        //
-        repeated CandidateStationaryObject candidate = 1;
-    
-        // The root mean squared error of the base parameters of the detected 
-        // stationary object (e.g. landmark). \c StationaryObject::base has to be
-        // identical for all \c #candidate stationary objects.
-        //
-        optional BaseStationary base_rmse = 2;
-    
-        message CandidateStationaryObject
-        {
-            // Common information of one detected item candidate.
-            //
-            optional DetectedCandidateItemHeader header = 1;
-
-            // The description of the stationary object (e.g. landmark).
-            //
-            optional StationaryObject stationary_object = 2;
-        }
-    }
-}
-=======
-    // \note This information can be determined via the detected entities'
-    // detections ( \c ...Detection::object_id = 'this detected item' ) and
-    // the sensors (their IDs) to which these detections belong.
-    //
-    // \note OSI uses singular instead of plural for repeated field names.
-    //
-    repeated Identifier sensor_id = 4;
-}
-
-//
-// \brief The common information for a detected item's candidate as estimated
-// by the sensor.
-//
-message DetectedCandidateItemHeader
-{
-    // The estimated probability that this candidate is the true value.
-    // The sum of all \c #probability must be one.
-    //
-    // Range: [0,1]
-    //
-    optional double probability = 1;
-
-    // The amount of time that this detected object has been currently
-    // observed/tracked.
-    //
-    // Unit: [s]
-    //
-    optional double age = 2;
-
-    // The measurement state.
-    //
-    optional MeasurementState measurement_state = 3;
-}
->>>>>>> 9b5ed55a
+}