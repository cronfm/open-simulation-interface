--- conflicted
+++ resolved
@@ -8,6 +8,96 @@
 import "osi_sensorspecific.proto";
 
 package osi3;
+
+//
+// \brief The common information for a detected item as estimated by the
+// sensor.
+//
+message DetectedItemHeader
+{
+    // Specific ID of the detected item as assigned by the sensor internally.
+    // Need not match with \c #ground_truth_id.
+    //
+    optional Identifier tracking_id = 1;
+
+    // The ID of the original detected item in the ground truth.
+    //
+    // \note OSI uses singular instead of plural for repeated field names.
+    //
+    repeated Identifier ground_truth_id = 2;
+
+    // The estimated probability that this detected item really exists, not 
+    // based on history.
+    //
+    // \note Use as confidence measure where a low value means less confidence
+    // and a high value indicates strong confidence.
+    //
+    // Range: [0,1]
+    //
+    optional double existence_probability = 3;
+
+    // A list of sensors which detected this detected item.
+    //
+    // If \c SensorData has detected entities and all detections are missing,
+    // then e.g. the number of sensors can confirm the
+    // \c #existence_probability.
+    //
+    // \note This information can be determined via the detected entities'
+    // detections ( \c ...Detection::object_id = 'this detected item' ) and
+    // the sensors (their IDs) to which these detections belong.
+    //
+    // \note OSI uses singular instead of plural for repeated field names.
+    //
+    repeated Identifier sensor_id = 4;
+}
+
+//
+// \brief The common information for a detected item's candidate as estimated
+// by the sensor.
+//
+message DetectedCandidateItemHeader
+{
+    // The estimated probability that this candidate is the true value.
+    // The sum of all \c #probability must be one.
+    //
+    // Range: [0,1]
+    //
+    optional double probability = 1;
+
+    // The amount of time that this detected object has been currently
+    // observed/tracked.
+    //
+    // Unit: [s]
+    //
+    optional double age = 2;
+
+    // The measurement state.
+    //
+    optional MeasurementState measurement_state = 3;
+}
+
+// Definition of measurement states.
+//
+enum MeasurementState
+{
+    // Measurement state is unknown (must not be used in ground truth).
+    //
+    MEASUREMENT_STATE_UNKNOWN = 0;
+
+    // Measurement state is unspecified (but known, i.e. value is not part of
+    // this enum list).
+    //
+    MEASUREMENT_STATE_OTHER = 1;
+
+    // Entity has been measured by the sensor in the current timestep.
+    //
+    MEASUREMENT_STATE_MEASURED = 2;
+
+    // Entity has not been measured by the sensor in the current timestep.
+    // Values provided by tracking only.
+    //
+    MEASUREMENT_STATE_PREDICTED = 3;
+}
 
 //
 // \brief Object in the environment as detected and perceived by the sensor.
@@ -270,139 +360,15 @@
     }
 }
 
-// Definition of measurement states.
-//
-enum MeasurementState
-{
-    // Measurement state is unknown (must not be used in ground truth).
-    //
-    MEASUREMENT_STATE_UNKNOWN = 0;
-
-    // Measurement state is unspecified (but known, i.e. value is not part of
-    // this enum list).
-    //
-    MEASUREMENT_STATE_OTHER = 1;
-
-    // Entity has been measured by the sensor in the current timestep.
-    //
-    MEASUREMENT_STATE_MEASURED = 2;
-
-    // Entity has not been measured by the sensor in the current timestep.
-    // Values provided by tracking only.
-    //
-    MEASUREMENT_STATE_PREDICTED = 3;
-}
-
-//
-<<<<<<< HEAD
-// \brief The common information for a detected item as estimated by the
-// sensor.
-//
-message DetectedItemHeader
-{
-    // Specific ID of the detected item as assigned by the sensor internally.
-=======
+//
 // \brief A stationary object (e.g. landmark) in the environment as detected by
 // the sensor.
 //
 message DetectedStationaryObject
 {
-    // Specific ID of the stationary object (e.g. landmark) as assigned by the
-    // sensor internally.
->>>>>>> 07031248
-    // Need not match with \c #ground_truth_id.
-    //
-    optional Identifier tracking_id = 1;
-
-<<<<<<< HEAD
-    // The ID of the original detected item in the ground truth.
-=======
-    // The ID of the original stationary object (e.g. landmark) in the ground 
-    // truth.
-    // In case of a ghost detection (no corresponding ground truth), this field
-    // should be unset.
->>>>>>> 07031248
-    //
-    // \note OSI uses singular instead of plural for repeated field names.
-    //
-    repeated Identifier ground_truth_id = 2;
-
-<<<<<<< HEAD
-    // The estimated probability that this detected item really exists, not 
-    // based on history.
-    //
-    // \note Use as confidence measure where a low value means less confidence
-    // and a high value indicates strong confidence.
-    //
-    // Range: [0,1]
-    //
-    optional double existence_probability = 3;
-
-    // A list of sensors which detected this detected item.
-    //
-    // If \c SensorData has detected entities and all detections are missing,
-    // then e.g. the number of sensors can confirm the
-    // \c #existence_probability.
-    //
-    // \note This information can be determined via the detected entities'
-    // detections ( \c ...Detection::object_id = 'this detected item' ) and
-=======
-    // A list of estimates for this stationary object (e.g. landmark) as 
-    // estimated by the sensor.
-    //
-    // \note OSI uses singular instead of plural for repeated field names.
-    //
-    repeated EstimatedStationaryObject stationary_object = 3;
-
-    // The estimated probability that this stationary object (e.g. landmark)
-    // really exists, not based on history.
-    //
-    // \note Use as confidence measure where a low value means less confidence
-    // and a high value indicates strong confidence.
-    //
-    optional double existence_probability = 4;
-   
-    // A list of sensors which detected this detected entity.
-    //
-    // If \c SensorData has detected entities and all detections are missing, 
-    // then e.g. the number of sensors can confirm the #existence_probability.
-    // 
-    // \note This information can be determined via the detected entities'
-    // detections ( \c ...Detection::object_id = 'this detected entity' ) and
->>>>>>> 07031248
-    // the sensors (their IDs) to which these detections belong.
-    //
-    // \note OSI uses singular instead of plural for repeated field names.
-    //
-<<<<<<< HEAD
-    repeated Identifier sensor_id = 4;
-}
-
-//
-// \brief The common information for a detected item's candidate as estimated
-// by the sensor.
-//
-message DetectedCandidateItemHeader
-{
-    // The estimated probability that this candidate is the true value.
-    // The sum of all \c #probability must be one.
-    //
-    // Range: [0,1]
-    //
-    optional double probability = 1;
-
-    // The amount of time that this detected object has been currently
-    // observed/tracked.
-    //
-    // Unit: [s]
-    //
-    optional double age = 2;
-
-    // The measurement state.
-    //
-    optional MeasurementState measurement_state = 3;
-=======
-    repeated Identifier sensor_id = 5;    
+    // Common information of one detected item.
+    //
+    optional DetectedItemHeader header = 1; 
 
     //
     // \brief A candidate for a detected stationary object (e.g. landmark) as 
@@ -425,28 +391,13 @@
     
         message CandidateStationaryObject
         {
+            // Common information of one detected item candidate.
+            //
+            optional DetectedCandidateItemHeader header = 1;
+
             // The description of the stationary object (e.g. landmark).
             //
-            optional StationaryObject stationary_object = 1;
-
-            // The estimated probability that this candidate is the true value.
-            // The sum of all \c #probability must be one.
-            //
-            // Range: [0,1]
-            //
-            optional double probability = 2;
-
-            // The amount of time that this detected object has been currently 
-            // observed/tracked.
-            // 
-            // Unit: [s]
-            //
-            optional double age = 3;
-
-            // The measurement state.
-            //
-            optional MeasurementState measurement_state = 4;
+            optional StationaryObject stationary_object = 2;
         }
     }
->>>>>>> 07031248
 }