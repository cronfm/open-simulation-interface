syntax = "proto2";

option optimize_for = SPEED;

import "osi_common.proto";

package osi;

//
// \brief A traffic sign.
//
// All coordinates and orientations are relative to the global ground truth
// coordinate system.
//
message TrafficSign
{
    // The ID of the traffic sign.
    //
    optional Identifier id = 1;

    // The base parameters of the traffic sign.
    //
    // The orientation of the bounding box \c OSI::TrafficSign::base.orientation
    // is defined as follows: 
    // The z-axis of the given \c OSI::BaseStationary::orientation is the vector
    // from the bottom to the top of the traffic sign's 2D image plate. 
    // (Normally it is equal to the ground truth z-axis.)
    // The x-axis of the given \c OSI::BaseStationary::orientation is view 
    // normal of the traffic sign's image. 
    // This x-axis points from the traffic sign's image in the direction from
    // where a 'viewer' could see the traffic sign image. 
    //
    optional BaseStationary base = 2;

    // The type of the traffic sign.
    //
    optional Type type = 3;

    // Additional value associated with the traffic sign, e.g. value of the
    // speed limit.
    //
    // \note Field need not be set if traffic sign type does not require it. 
    // Unit of field value is defined by field value_unit.
    optional double value = 4;

    // Unit for additional value.
    //
    optional Unit value_unit = 5;

    // Variability
    //
    optional Variability variability = 6;

    // Some traffic signs have an additional arrow symbol as an additional 
    // constraint for their scope (e.g. no parking to the right). 
    // The arrow direction is given relative to the sign’s 2D image plane, i.e. 
    // as a viewer standing right in front of the sign and looking straight 
    // towards it would interpret the arrow.
    //
    // The definition for left and right is according to the following 
    // temporarily constructed right-handed local coordinate system: 
    // Set z-axis to match the z-axis of the ground truth coordinate system.
    // Set x-axis to the view normal of the traffic sign's image
    // (\c OSI::TrafficSign::base.orientation x-axis).
    // Right: direction of the local coordinate system's positive y-axis.
    // Left: opposite direction of the local coordinate system's y-axis i.e. 
    // negative y-axis´,
    //
    // \note If a traffic sign image is on the ground (there is no definition
    // for right or left). Normally, this is a road marking and not a traffic 
    // sign. Actual traffic signs lying on the ground might have been
    // intentionally unmounted and, hence, not be in effect.
    optional DirectionScope direction_scope = 7;
    
    // Additional supplementary signs, e.g. time limits, modifying the traffic
    // sign.
    repeated SupplementarySign supplementary_sign = 8;

    // The IDs of the lanes that the traffic sign is assigned to.
    // May be multiple if the traffic sign is valid for multiple lanes.
    repeated Identifier assigned_lane = 9;

    // Definition of traffic sign types.
    // Numbers are given according to German StVO.
    // 
    // For an overview see: 
    // \arg https://www.dvr.de/publikationen/downloads/verkehrszeichen.html (Images)
    // \arg https://www.gesetze-im-internet.de/stvo_2013/anlage_1.html (Allgemeine und Besondere Gefahrenzeichen)
    // \arg https://www.gesetze-im-internet.de/stvo_2013/anlage_2.html (Vorschriftzeichen)
    // \arg https://www.gesetze-im-internet.de/stvo_2013/anlage_3.html (Richtzeichen)
    // \arg https://www.gesetze-im-internet.de/stvo_2013/anlage_4.html (Verkehrseinrichtungen)
    enum Type
    {
        // Type of traffic sign is unknown (must not be used in ground truth).
        //
        TYPE_UNKNOWN = 0;
        
        // Other (unspecified but known) type of traffic sign.
        //
        TYPE_OTHER = 1;
        
        // Start of speed limit (StVO 274).
        //
        TYPE_SPEED_LIMIT_BEGIN = 2;
        
        // End of speed limit (StVO 278).
        //
        TYPE_SPEED_LIMIT_END = 3;
        
        // Town entrance (StVO 310).
        //
        TYPE_TOWN_BEGIN = 4;
        
        // Town exit (StVO 311).
        //
        TYPE_TOWN_END = 5;
        
        // Start of zone with speed limit 30 (StVO 274.1).
        //
        TYPE_ZONE_30_BEGIN = 6;
        
        // End of zone with speed limit 30 (StVO 274.2).
        //
        TYPE_ZONE_30_END = 7;
        
        // Start of mandatory minimum speed (StVO 275).
        //
        TYPE_MINIMUM_SPEED_BEGIN = 8;
        
        // End of mandatory minimum speed (StVO 279).
        //
        TYPE_MINIMUM_SPEED_END = 9;
        
        // Start of area with calmed / reduced traffic
        // (verkehrsberuhigter Bereich - StVO 325.1).
        TYPE_TRAFFIC_CALMED_DISTRICT_BEGIN = 10;
        
        // End of area with calmed / reduced traffic
        // (verkehrsberuhigter Bereich - StVO 325.2).
        TYPE_TRAFFIC_CALMED_DISTRICT_END = 11;
        
        // Start of area without traffic to reduce harmful air pollution
        // (StVO 270.1).
        TYPE_ENVIRONMENTAL_ZONE_BEGIN = 12;
        
        // End of area without traffic to reduce harmful air pollution
        // (StVO 270.2).
        TYPE_ENVIRONMENTAL_ZONE_END = 13;
        
        // Start of overtaking ban (StVO 276).
        //
        TYPE_OVERTAKING_BAN_BEGIN = 14;
        
        // End of overtaking ban (StVO 280).
        //
        TYPE_OVERTAKING_BAN_END = 15;
        
        // Start of overtaking ban for trucks (StVO 277).
        //
        TYPE_OVERTAKING_BAN_FOR_TRUCKS_BEGIN = 16;
        
        // End of overtaking ban for trucks (StVO 281).
        //
        TYPE_OVERTAKING_BAN_FOR_TRUCKS_END = 17;
        
        // End of all speed and overtaking restrictions (StVO 282).
        //
        TYPE_ALL_RESTRICTIONS_END = 18;
        
        // Begin of priority road with right of way (StVO 306).
        //
        TYPE_RIGHT_OF_WAY_BEGIN = 19;
        
        // End of priority road with right of way (StVO 307).
        //
        TYPE_RIGHT_OF_WAY_END = 20;
        
        // Right of way at the next intersection (StVO 301).
        //
        TYPE_RIGHT_OF_WAY_NEXT_INTERSECTION = 21;
        
        // "Right before left" rule at the next intersection (StVO 102).
        //
        TYPE_RIGHT_BEFORE_LEFT_NEXT_INTERSECTION = 22;
        
        // Begin of no parking zone (StVO 290.1).
        //
        TYPE_NO_PARKING_ZONE_BEGIN = 23;
        
        // End of no parking zone (StVO 290.2).
        //
        TYPE_NO_PARKING_ZONE_END = 24;
        
        // No parking sign (StVO 286).
        //
        TYPE_NO_PARKING = 25;
        
        // No stopping sign (StVO 283).
        //
        TYPE_NO_STOPPING = 26;
        
        // Begin of parking zone (StVO 314.1).
        //
        TYPE_CAR_PARKING_ZONE_BEGIN = 27;

        // End of parking zone (StVO 314.2).
        //
        TYPE_CAR_PARKING_ZONE_END = 28;

        // Parking space (StVO 314).
        //
        TYPE_CAR_PARKING = 29;
        
        // Give way sign (StVO 205).
        //
        TYPE_GIVE_WAY = 30;
        
        // Stop sign (StVO 206).
        //
        TYPE_STOP = 31;
        
        // Danger sign (StVO 101).
        //
        TYPE_DANGER_SPOT = 32;
        
        // Road works sign (StVO 123)
        //
        TYPE_ROAD_WORKS = 33;
        
        // Steep hill downwards (StVO 108).
        //
        TYPE_HILL_DOWNWARDS = 34;
        
        // Steep hill upwards (StVO 110).
        //
        TYPE_HILL_UPWARDS = 35;
        
        // Prescribed left turn (StVO 209.1).
        //
        TYPE_PRESCRIBED_LEFT_TURN = 36;
        
        // Prescribed right turn (StVO 209.2).
        //
        TYPE_PRESCRIBED_RIGHT_TURN = 37;
        
        // Prescribed driving straight ahead (StVO 209.3).
        //
        TYPE_PRESCRIBED_STRAIGHT_AHEAD = 38;
        
        // Prescribed left way (StVO 211.1).
        //
        TYPE_PRESCRIBED_LEFT_WAY = 39;
        
        // Prescribed right way (StVO 211.2).
        //
        TYPE_PRESCRIBED_RIGHT_WAY = 40;
        
        // Prescribed left turn and driving straight ahead (StVO 214.1).
        //
        TYPE_PRESCRIBED_LEFT_TURN_AND_STRAIGHT_AHEAD = 41;
        
        // Prescribed right turn and driving straight ahead (StVO 214.2).
        //
        TYPE_PRESCRIBED_RIGHT_TURN_AND_STRAIGHT_AHEAD = 42;
        
        // Prescribed left and right turn (StVO 214.3).
        //
        TYPE_PRESCRIBED_LEFT_TURN_AND_RIGHT_TURN = 43;

        // Prescribed left turn, right turn and driving straight ahead (required
        // for logical signs as road marking).
        TYPE_PRESCRIBED_LEFT_TURN_RIGHT_TURN_AND_STRAIGHT_AHEAD = 44;

        // One-way road to the left (StVO 220.1).
        //
        TYPE_ONEWAY_LEFT = 45;

        // One-way road to the right (StVO 220.2).
        //
        TYPE_ONEWAY_RIGHT = 46;

        // No U turn left (StVO 272).
        //
        TYPE_NO_U_TURN_LEFT = 47;

        // No U turn right ().
        //
        TYPE_NO_U_TURN_RIGHT = 48;

        // Prescribed U turn left ().
        //
        TYPE_PRESCRIBED_U_TURN_LEFT = 49;

        // Prescribed U turn right ().
        //
        TYPE_PRESCRIBED_U_TURN_RIGHT = 50;

        // Left lane limitation or end of left lane (StVO 531.2x). 
        //
        TYPE_ANNOUNCE_LEFT_LANE_END = 51;

        // Right lane limitation or end of right lane (StVO 531.1x). 
        //
        TYPE_ANNOUNCE_RIGHT_LANE_END = 52;

        // Entry not allowed (StVO 267).
        //
        TYPE_DO_NOT_ENTER = 53;

        // Roundabout (StVO 215).
        //
        TYPE_ROUNDABOUT = 54;

        // Bus only lane begin. 
        //
        TYPE_BUS_LANE_BEGIN = 55;

        // Bus only lane end (). 
        //
        TYPE_BUS_LANE_END = 56;
        
        // Entry prohibited for all vehicle types (StVO 250).
        //
        TYPE_PROHIBITED_FOR_ALL = 57;
        
        // Entry prohibited for all motor vehicles (StVO 251).
        //
        TYPE_PROHIBITED_FOR_MOTOR_VEHICLES = 58;
        
        // Entry prohibited for trucks (StVO 253).
        //
        TYPE_PROHIBITED_FOR_TRUCKS = 59;
        
        // Entry prohibited for bicycles (StVO 254).
        //
        TYPE_PROHIBITED_FOR_BICYCLES = 60;
        
        // Entry prohibited for motor bikes (StVO 255).
        //
        TYPE_PROHIBITED_FOR_MOTOR_AND_BIKES = 61;
        
        // Entry prohibited for pedestrians (StVO 259).
        //
        TYPE_PROHIBITED_FOR_PEDESTRIANS = 62;
        
        // Entry prohibited for all motor vehicles and bikes (StVO 260).
        //
        TYPE_PROHIBITED_FOR_MOTOR_VEHICLES_BIKES = 63;
        
        // Begin of highway (StVO 330.1).
        //
        TYPE_HIGHWAY_BEGIN = 64;
        
        // End of highway (StVO 330.2).
        //
        TYPE_HIGHWAY_END = 65;
        
        // Highway exit sign (StVO 333).
        //
        TYPE_HIGHWAY_EXIT = 66;
        
        // Pole indicating highways exit in e.g. 100m (StVO 450). See additional
        // value and its unit.
        TYPE_POLE_EXIT = 67;
        
        // Pole for warning and guiding purposes (red/white stripes - StVO 605).
        //
        TYPE_POLE_WARNING = 68;
        
        // Begin of expressway for motor vehicles (StVO 331.1).
        //
        TYPE_EXPRESSWAY_BEGIN = 69;
        
        // End of expressways for motor vehicles (StVO 331.2).
        //
        TYPE_EXPRESSWAY_END = 70;
                
        // Priority must be given to vehicles from the opposite direction
        // (StVO 208).
        TYPE_PRIORITY_TO_OPPOSITE_DIRECTION = 71;
        
        // Traffic has priority over vehicles from the opposite direction
        // (StVO 308).
        TYPE_PRIORITY_OVER_OPPOSITE_DIRECTION = 72;
        
        // Priority must be given to vehicles from the opposite direction
        // (StVO 208). Upside down.
        TYPE_PRIORITY_TO_OPPOSITE_DIRECTION_UPSIDE_DOWN = 73;
        
        // Traffic has priority over vehicles from the opposite direction
        // (StVO 308). Upside down.
        TYPE_PRIORITY_OVER_OPPOSITE_DIRECTION_UPSIDE_DOWN = 74;
        
        // Minimum safety distance for trucks (StVO 273).
        //
        TYPE_MINIMUM_DISTANCE_FOR_TRUCKS = 75;
        
        // Traffic light ahead sign (StVO 131).
        //
        TYPE_ATTENTION_TRAFFIC_LIGHT = 76;
        
        // Pedestrian crossing (StVO 350).
        //
        TYPE_PEDESTRIAN_CROSSING_INFO = 77;
        
        // Warning sign for a left turn (StVO 103.1).
        //
        TYPE_TURN_LEFT = 78;
        
        // Warning sign for a right turn (StVO 103.2).
        //
        TYPE_TURN_RIGHT = 79;
        
        // Warning sign for a double turn (first left turn) (StVO 105.1).
        //
        TYPE_DOUBLE_TURN_LEFT = 80;
        
        // Warning sign for a double turn (first right turn) (StVO 105.2).
        //
        TYPE_DOUBLE_TURN_RIGHT = 81;
        
        // Drive past on the left side (StVO 222.1).
        //
        TYPE_PASS_LEFT = 82;
        
        // Drive past on the right side (StVO 222.2).
        //
        TYPE_PASS_RIGHT = 83;
    }

    // Definition of the variability of the traffic sign.
    //
    enum Variability
    {
        // Variability type of sign is unknown (must not be used in ground
        // truth).
        VARIABILITY_UNKNOWN = 0;
        
        // Other (unspecified but known) variability.
        //
        VARIABILITY_OTHER = 1;
        
        // Fixed sign, i.e. always present.
        //
        VARIABILITY_FIXED = 2;
        
        // Temporary or variable sign, e.g. on a sign bridge.
        //
        VARIABILITY_VARIABLE = 3;
    }

    // Definition of the direction of the traffic sign's scope. 
    // Signs marked with additional arrows. (E.g. No parking sign (StVO 286) to
    // the left.)
    enum DirectionScope
    {
        // Direction of the sign's scope is unknown (must not be used in ground
        // truth).
        DIRECTION_SCOPE_UNKNOWN = 0;
        
        // Other (unspecified but known) direction of the sign's scope.
        //
        DIRECTION_SCOPE_OTHER = 1;
        
        // Direction of the sign's scope is not specified.
        //
        DIRECTION_SCOPE_NO_DIRECTION = 2;
        
        // Direction of the sign's scope for its viewer is left.
        //
        DIRECTION_SCOPE_LEFT = 3;
        
        // Direction of the sign's scope for its viewer is right.
        //
        DIRECTION_SCOPE_RIGHT = 4;
        
        //  Direction of the sign's scope for its viewer is to both sides.
        //
        DIRECTION_SCOPE_LEFT_RIGHT = 5;
    }
    
    // Unit for values on traffic signs
    //
    enum Unit
    {
        // Unit of the sign's value is unknown (must not be used in ground
        // truth).
        UNIT_UNKNOWN = 0;

        // Other (unspecified but known) uUnit of the sign's value.
        //
        UNIT_OTHER = 1;

        // Value without unit.
        // Unit []
        UNIT_NO_UNIT = 2;

        // Velocity 
        // Unit [km/h]
        UNIT_KILOMETER_PER_HOUR = 3;

        // Velocity 
        // Unit [mph]
        //
        UNIT_MILE_PER_HOUR = 4;

        // Length
        // Unit [m]
        UNIT_METER = 5;

        // Length
        // Unit [km]
        UNIT_KILOMETER = 6;

        // Length
        // Unit [ft]
        UNIT_FEET = 7;

        // Length
        // Unit [mile]
        UNIT_MILE = 8;

        // Weight
        // Unit [t]
        UNIT_METRIC_TON = 9;

        // Weight 
        // Long ton UK 1,016.047 kg
        // Unit [tn. l.]
        UNIT_LONG_TON = 10;

        // Weight 
        // Short ton USA 907.1847 kg
        // Unit [tn. sh.]
        UNIT_SHORT_TON = 11;

        // Time of day 
        // Hour since midnight
        // Unit [min]
        UNIT_MINUTES = 12;

        // Day of the week 
        // Days since monday. Monday = 0; Tuesday = 1; ...
        // Unit []
        UNIT_DAY = 13;

        // Percentage
        // Unit [%]
        UNIT_PERCENTAGE = 14;
    }
}

//
// \brief Additional, supplementary sign modifying a parent traffic sign.
//
message SupplementarySign
{
    // Type of the supplementary sign.
    //
    optional Type type = 1;

    // Optional first value defining additional properties, e.g. length, mass
    // or starting time in time range.
    optional double value_1 = 2;

    // Unit for first optional value.
    //
    optional TrafficSign.Unit value_1_unit = 3;

    // Optional second value defining additional properties, e.g. end time in
    // time range.
    optional double value_2 = 4;

    // Unit for second optional value.
    //
    optional TrafficSign.Unit value_2_unit = 5;

    // Optional third value defining additional properties, e.g. day of the
    // week start.
    optional double value_3 = 6;

    // Unit for third optional value.
    //
    optional TrafficSign.Unit value_3_unit = 7;

    // Optional fourth value defining additional properties, e.g. day of the
    // week end.
    optional double value_4 = 8;

    // Unit for fourth optional value.
    //
    optional TrafficSign.Unit value_4_unit = 9;

    // Defines the position of the supplementary sign.
    // 
    optional Position position_supplementary = 10;

    // Definition of supplementary sign types.
    // See \c OSI::TrafficSign.Type for further information.
    enum Type
    {
        // Type of supplementary sign is unknown (must not be used in ground
        // truth).
        TYPE_UNKNOWN = 0;
        
        // Other (unspecified but known) type of supplementary sign.
        //
        TYPE_OTHER = 1;
        
        // There is no supplementary sign (must not be used in ground truth).
        //
        TYPE_NO_SIGN = 2;
        
        // Traffic sign is valid for a certain distance (given by \c value_1 in
        // e.g. meter - \c value_1_unit).
        TYPE_VALID_FOR_DISTANCE = 3;
        
        // Distance to the start of validity of the traffic sign (given by
        // \c value_1 in e.g. meter - \c value_1_unit).
        TYPE_VALID_IN_DISTANCE = 4;
        
        // Time range for validity of traffic sign (starting from \c value_1 and
        // ending with \c value_2, both defining e.g. time of day in minutes
        // from midnight - \c value_1_unit and \c value_2_unit).
        TYPE_TIME_RANGE = 5;
        
        // Restriction of the validity of the traffic sign depending on the
        // vehicle's weight (more than \c value_1 e.g. in kilogram - 
        // \c value_1_unit).
        TYPE_WEIGHT = 6;
        
        // Restriction of the validity of the traffic sign to wet / rainy
        // conditions.
        TYPE_RAIN = 7;
        
        // Restriction of the validity of the traffic sign to foggy conditions.
        //
        TYPE_FOG = 8;
        
        // Restriction of the validity of the traffic sign to snowy / icy
        // conditions.
        TYPE_SNOW = 9;
        
        // Combined restriction of the validity of the traffic sign to rainy or
        // snowy conditions denoted by a single supplementary sign (instead of 
        // two signs of \c TYPE_WET and \c TYPE_SNOW respectively).
        TYPE_SNOW_RAIN = 10;
        
        // Direction, left-pointing.
        //
        TYPE_LEFT_ARROW = 11;
        
        // Direction, right-pointing.
        //
        TYPE_RIGHT_ARROW = 12;
        
        // Direction of potential danger, left-pointing.
        //
        TYPE_LEFT_BEND_ARROW = 13;
        
        // Direction of potential danger, right-pointing.
        //
        TYPE_RIGHT_BEND_ARROW = 14;
        
        // Valid for heavy trucks.
        //
        TYPE_TRUCK = 15;
        
        // Passing, only tractors allowed.
        //
        TYPE_TRACTORS_MAY_BE_PASSED = 16;
        
        // Hazardous.
        //
        TYPE_HAZARDOUS = 17;
        
        // Valid for vehice with trailers.
        //
        TYPE_TRAILER = 18;
        
        // Valid at night.
        //
        TYPE_NIGHT = 19;
        
        // Zone.
        // 
        TYPE_ZONE = 20;
        
        // Stop 4 way.
        //
        TYPE_STOP_4_WAY = 21;
        
        // Valid for motorcycles.
        //
        TYPE_MOTORCYCLE = 22;
        
        // Only motorcycles allowed.
        //
        TYPE_MOTORCYCLE_ALLOWED = 23;
        
        // Valid for cars.
        //
        TYPE_CAR = 24;
        
        // Ends in e.g. .. meter (given by \c value_1 in e.g. meter - 
        // \c value_1_unit).
        TYPE_STOP_IN = 25;
    }

    // The relative position of the supplementary sign.
    //
    enum Position 
    {
        // Position of supplementary sign is unknown (must not be used in ground truth).
        //
        POSITION_UNKNOWN = 0;
        
        // Supplementary sign is above the main sign.
        //
        POSITION_ABOVE = 1;

        // Supplementary sign is left of the main sign.
        //
        POSITION_LEFT = 2;

        // Supplementary sign is right of the main sign.
        //
        POSITION_RIGHT = 3;

        // Supplementary sign is under the main sign.
        //
        POSITION_UNDER = 4;
    }
}

//
// \brief A traffic light.
//
message TrafficLight
{
    // The ID of the traffic light.
    //
    optional Identifier id = 1;

    // The base parameters of the traffic light.
    //
    optional BaseStationary base = 2;

    // The type of the traffic light.
    //
    optional Type type = 3;

    // The shape of the traffic light.
    //
    optional Shape shape = 4;

    // The state of the traffic light.
    //
    optional LightState light_state = 5;

    // Presence of a green arrow sign indicating permitted right turns at the
    // red traffic light.
    //
    optional GreenArrowPresence green_arrow = 6;

    // The IDs of the lanes that the traffic light is assigned to.
    // Might be multiple if the traffic light is valid for multiple driving
    // lanes.
    repeated Identifier assigned_lane = 7;

    // Definition of traffic light types.
    //
    enum Type
    {
        // Unknown type of traffic light (must not be used in ground truth).
        //
        TYPE_UNKNOWN = 0;
        
        // Other (unspecified but known) type of traffic light.
        //
        TYPE_OTHER = 1;
        
        // Normal traffic light for motor vehicle traffic.
        //
        TYPE_NORMAL = 2;
        
        // Light for pedestrian traffic.
        //
        TYPE_PEDESTRIAN = 3;
        
        // Light for bicycle traffic.
        //
        TYPE_BICYCLE = 4;
    }

    // Definition of traffic light shapes.
    //
    enum Shape
    {
        // Unknown shape of traffic light (must not be used in ground truth).
        //
        SHAPE_UNKNOWN = 0;
        
        // Other (unspecified but known) shape of traffic light.
        //
        SHAPE_OTHER = 1;
        
        // This is a normal traffic light without specification of direction.
        //
        SHAPE_CIRCULAR = 2;
        
        // This traffic light applies to the lane straight ahead.
        //
        SHAPE_ARROW_STRAIGHT_AHEAD = 3;
        
        // This traffic light applies to left turns.
        //
        SHAPE_ARROW_LEFT = 4;
        
        // This traffic light applies to diagonal left turns.
        //
        SHAPE_ARROW_DIAG_LEFT = 5;
        
        // This traffic light applies to a lane allowing to drive straight ahead
        // or to turn left.
        SHAPE_ARROW_STRAIGHT_AHEAD_LEFT = 6;
        
        // This traffic light applies to right turns.
        //
        SHAPE_ARROW_RIGHT = 7;
        
        // This traffic light applies to diagonal right turns.
        //
        SHAPE_ARROW_DIAG_RIGHT = 8;
        
        // This traffic light applies to a lane allowing to drive straight ahead
        // or to turn right.
        SHAPE_ARROW_STRAIGHT_AHEAD_RIGHT = 9;
        
        // This traffic light applies to a lane allowing to turn left or right.
        //
        SHAPE_ARROW_LEFT_RIGHT = 10;
        
        // This traffic light indicates that the assigned lane is open for
        // driving.
        SHAPE_ARROW_DOWN = 11;
        
        // This traffic light indicates a necessary lane change to the left
        // ahead.
        SHAPE_ARROW_DOWN_LEFT = 12;
        
        // This traffic light indicates a necessary lane change to the right
        // ahead.
        SHAPE_ARROW_DOWN_RIGHT = 13;
        
        // This traffic light indicates that the assigned lane is not open for
        // driving.
        SHAPE_ARROW_CROSS = 14;
    }

    //
    // \brief Definition of light state for traffic lights.
    // 
    // Summarizes the relevant semantic information about the entire traffic
    // light's state and NOT a description of the individual light bulbs.
    //
    message LightState
    {
        // The color of the traffic light.
        //
        optional Color color = 1;
        
        // The operating mode of the traffic light.
        //
        optional Mode mode = 2;
        
        // Definition of colors for traffic lights.
        //
        enum Color
        {
            // Color is unknown (must not be used in ground truth).
            //
            COLOR_UNKNOWN = 0;
            
            // Other (unspecified but known) color.
            //
            COLOR_OTHER = 1;
            
            // Traffic light is off / inactive. In this case mode must also be
            // set to \c MODE_OFF.
            COLOR_OFF = 2;
            
            // Red light is on.
            //
            COLOR_RED = 3;
            
            // Red and yellow light are on at the same time.
            //
            COLOR_RED_YELLOW = 4;
            
            // Yellow light is on.
            //
            COLOR_YELLOW = 5;
            
            // Green light is on.
            //
            COLOR_GREEN = 6;
        }

        // Definition of light modes for traffic lights.
        //
        enum Mode
        {
            // Mode is unknown (must not be used in ground truth).
            //
            MODE_UNKNOWN = 0;
            
            // Other (unspecified but known) mode.
            //
            MODE_OTHER = 1;
            
            // Traffic light is off / inactive. In this case color must also be
            // set to \c COLOR_OFF.
            MODE_OFF = 2;
            
            // Light is on and not blinking.
            //
            MODE_CONSTANT = 3;
            
            // Light is blinking.
            //
            MODE_BLINKING = 4;
        }
    }

    // Definition of states for the presence of a green arrow sign for right
    // turns.
    enum GreenArrowPresence
    {
        // The presence of a green arrow sign is unknown (must not be used in
        // ground truth).
        GREEN_ARROW_UNKNOWN = 0;
        
        // Other (unspecified but known) green arrow sign.
        //
        GREEN_ARROW_OTHER = 1;
        
        // No green arrow sign is present.
        //
        GREEN_ARROW_NOT_PRESENT = 2;
        
        // A green arrow sign is present.
        //
        GREEN_ARROW_PRESENT = 3;
    }
}

//
// \brief A road surface marking.
// 
<<<<<<< HEAD
// Lane markings are excluded and defined as \c OSI::LaneBoundary messages 
// as part of the \c OSI::Lanes .
=======
// Lane Markings are excluded and defined as LaneBoundaries as part of the Lanes.
//
// All coordinates and orientations are relative to the global ground truth
// coordinate system.
//
>>>>>>> b0ea94f9
message RoadMarking
{
    // The ID of the road marking.
    //
    optional Identifier id = 1;

    // The base parameters of the road marking.
    //
    // The orientation of the bounding box \c RoadMarking::base.orientation is 
    // defined as follows:
    // The z-axis of the \c BaseStationary::orientation is the vector from the 
    // 'bottom' to the 'top' of the road marking's (i.e. painted traffic sign)
    // 2D image area. 
    // (Normally it is in the ground truth xy-plain.)
    // The x-axis of the \c BaseStationary::orientation is the view normal of 
    // the road markings's 2D image area. 
    // Normally this x-axis points to the sky.
    // 
    // \note If a valid unidirectional road marking is assigned to the host  
    // vehicle's current lane and the driving direction of the latter roughly 
    // matches the z-axis of the \c RoadMarking::base.orientation then the 
    // road marking is of relevance to (i.e. in effect for) the host vehicle.
    optional BaseStationary base = 2;

    // The type of the road marking.
    //
    optional Type type = 3;
    
    // Traffic sign as road marking (colour image, monochrome image or character
    // string).
    //
    // \note Field is set if ( \c RoadMarking.type == \c RoadMarking.Type.TYPE_PAINTED_TRAFFIC_SIGN or 
    // \c RoadMarking.Type.TYPE_SYMBOLIC_TRAFFIC_SIGN or \c RoadMarking.Type.TYPE_TEXTUAL_TRAFFIC_SIGN ).
    //
    // \note Field need not be set (or set to \c TrafficSign.Type.TYPE_OTHER)
    // if road marking type (\c RoadMarking.type) does not require it.
    optional TrafficSign.Type traffic_sign_type = 4;

    // The monochrome color of the road marking.
    // \note Field need not be set (or set to \c RoadMarking.Color.COLOR_OTHER) 
    // if road marking type does not require it (e.g. for \c RoadMarking.type ==
    // \c RoadMarking.Type.TYPE_PAINTED_TRAFFIC_SIGN).
    optional Color monochrome_color = 5;

    // Additional value associated with the road marking, e.g. value of the 
    // speed limit.
    //
    // \note This field needs not be set if the road marking's type does not 
    // require it.
    optional double value = 6;

    // Unit for optional value.
    //
    optional TrafficSign.Unit value_unit = 7;
    
    // Additional text value as road marking, e.g. BUS, TAXI etc.
    //
    // \note Field need not be set if road marking type does not require it.
    optional string value_text = 8;

    // The ID(s) of the lane(s) that the road marking is assigned to.
    // May be multiple if the road marking goes across multiple lanes.
    repeated Identifier assigned_lane = 9;

    // Definition of road marking types.
    //
    enum Type
    {
        // Type of road marking is unknown (must not be used in ground truth).
        //
        TYPE_UNKNOWN = 0;
        
        // Other (unspecified but known) type of road marking.
        //
        TYPE_OTHER = 1;
        
        // Paint on the road surface indicating a colour image of a traffic sign.
        //
        TYPE_PAINTED_TRAFFIC_SIGN = 2;
        
        // Paint on the road surface indicating a monochrome logical symbol of a traffic sign (e.g. digits 50 as start of speed limit 50 or stop line for stop sign).
        //
        TYPE_SYMBOLIC_TRAFFIC_SIGN = 3;
        
        // Paint on the road surface as a character string (e.g. BUS as bus only lane).
        //
        TYPE_TEXTUAL_TRAFFIC_SIGN = 4;
        
        // Paint on the road surface indicating a generic symbol.
        //
        TYPE_GENERIC_SYMBOL = 5;
        
        // Paint on the road surface indicating a generic line.
        //
        TYPE_GENERIC_LINE = 6;
        
        // Paint on the road surface indicating a generic character string.
        //
        TYPE_GENERIC_TEXT = 7;
    }

    // Definition of road marking colors
    //
    enum Color
    {
        // Color of road marking is unknown (must not be used in ground truth).
        //
        COLOR_UNKNOWN = 0;
        
        // Marking with another (unspecified but known) color.
        //
        COLOR_OTHER = 1;
        
        // Marking with white color.
        //
        COLOR_WHITE = 2;
        
        // Marking with yellow / orange-yellow color.
        //
        COLOR_YELLOW = 3;
        
        // Marking with blue color.
        //
        COLOR_BLUE = 5;

        // Marking with red color.
        //
        COLOR_RED = 6;

        // Marking with green color.
        //
        COLOR_GREEN = 7;

        // Marking with violet color.
        //
        COLOR_VIOLET = 8;
    }
}<|MERGE_RESOLUTION|>--- conflicted
+++ resolved
@@ -958,16 +958,12 @@
 //
 // \brief A road surface marking.
 // 
-<<<<<<< HEAD
 // Lane markings are excluded and defined as \c OSI::LaneBoundary messages 
 // as part of the \c OSI::Lanes .
-=======
-// Lane Markings are excluded and defined as LaneBoundaries as part of the Lanes.
 //
 // All coordinates and orientations are relative to the global ground truth
 // coordinate system.
 //
->>>>>>> b0ea94f9
 message RoadMarking
 {
     // The ID of the road marking.
