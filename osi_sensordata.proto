syntax = "proto2";

option optimize_for = SPEED;

import "osi_version.proto";
import "osi_common.proto";
import "osi_detectedlandmark.proto";
import "osi_detectedlane.proto";
import "osi_detectedobject.proto";
import "osi_detectedoccupant.proto";
import "osi_sensorview.proto";
import "osi_featuredata.proto";

package osi;

//
// \brief The sensor information derived from \c GroundTruth and processed by
// sensor-models.
//
// The sensor information is supposed to imitate the output of real sensors.
// All information regarding the environment is given with respect to
// the virtual sensor coordinate system specified in
// \c SensorData::mounting_position, except for feature data, which is given
// with respect to the physical sensor coordinate system specified in the
// corresponding physical sensor's coordinate system.
//
// When simulating multiple distinct sensors, each sensor can produce an
// individual copy of the \c SensorData interface. This allows an independent
// treatment of the sensors.
//
// Sensor fusion models can consolidate multiple \c SensorData interfaces into
// one consolidated \c SensorData interface.  This can happen either in
// seperate logical models, consuming and producing \c SensorData interfaces,
// or it can happen as part of a combined sensor/logical model, that consumes
// \c SensorView interfaces and directly produces one consolidated \c SensorData
// output.
//
message SensorData
{
    // The interface version used by the sender.
    //
    optional InterfaceVersion version = 1;

    // The timestamp of the sensor data. Zero time is arbitrary but must be
    // identical for all messages. Zero time does not need to coincide with
    // the unix epoch. Recommended is the starting time point of the
    // simulation.
    //
    // \note This is the point in time that the sensor data message becomes
    // available to the rest of the system (i.e. the driving functions), so
    // it corresponds with the sending time and thus takes the latency of
    // internal processing of the sensor into account. Latencies of bus
    // communications, etc., that occur after the sensor output have to be
    // applied on top of this, if needed.
    //
    // The time that the actual measurement was performed (which will usually
    // correspond with the timestamp of the \c GroundTruth the sensor model
    // processed to arrive at these results) can be found in the additional
    // field \c SensorData::last_measurement_time.
    //
    // For an ideal zero latency sensor the two timestamps would be the same
    // and would correspond with the timestamp from the current \c GroundTruth
    // message.
    //
    // For a sensor model that does not know its own internal latencies (e.g.
    // a dumb sensor with no internal time concept), the two timestamps might
    // also be identical, but delayed from the \c GroundTruth timestamp.
    //
    optional Timestamp timestamp = 2;

    // The ID of the sensor at host vehicle's mounting_position.
    //
    // This is the ID of the virtual sensor, to be used in its detected
    // object output; it is distinct from the IDs of its physical detectors,
    // which are used in the detected features.
    //
    optional Identifier sensor_id = 3;

    // The virtual mounting position of the sensor (origin and orientation
    // of the sensor coordinate system) given in vehicle coordinates [1].
    // The virtual position pertains to the sensor as a whole, regardless
    // of the actual position of individual physical detectors, and governs
    // the sensor-relative coordinates in detected objects of the sensor
    // as a whole.  Individual features detected by individual physical
    // detectors are governed by the actual physical mounting positions
    // of the detectors, as indicated in the technology-specific sub-views
    // and sub-view configurations.
    //
    // \arg \b x-direction of sensor coordinate system: sensor viewing direction
    // \arg \b z-direction of sensor coordinate system: sensor (up)
    // \arg \b y-direction of sensor coordinate system: perpendicular to x and z right hand system
    //
    // \par References:
    // [1] DIN ISO 8855:2013-11
    //
    // \note This field is usually static during the simulation.
    // \note The origin of vehicle's coordinate system in world frame is
    // ( \c Vehicle::base.position + Inverse_Rotation_yaw_pitch_roll(\c Vehicle::base.orientation) * \c Vehicle::bbcenter_to_rear) .
    // The orientation of the vehicle's coordinate system is equal to the orientation
    // of the vehicle's bounding box \c Vehicle::base.orientation.
    //
    optional MountingPosition mounting_position = 4;

    // The root mean squared error of the mounting position.
    //
    optional MountingPosition mounting_position_rmse = 5;

    // Sensor view w.r.t. the sensor coordinate system
    //
    // This provides a copy of the \c SensorView data received by the sensor
    // for reference purposes.  For complex sensors or logic models this
    // can be multiple copies.
    //
    // \note OSI uses singular instead of plural for repeated field names.
    //
    repeated SensorView sensor_view = 6;

    // The timestamp of the last real-world measurement (e.g. GT input) that
    // this set of sensor data takes into account. This in effect is the last
    // time instance of reality the measurements correspond to.  See field
    // \c SensorData::timestamp for a detailed discussion. This value is also
    // the upper bound to the \c DetectedObjectHeader::measurement_time and the
    // feature data \c SensorDetectionHeader::measurement_time fields.
    //
    optional Timestamp last_measurement_time = 7;

    // General information about the \c DetectedObject .
    //
    optional DetectedEntityHeader object_header = 8;

    // The list of objects detected by the sensor as perceived by the sensor.
    //
    // \note OSI uses singular instead of plural for repeated field names.
    //
    repeated DetectedObject object = 9;

    // General information about the \c DetectedTrafficSign .
    //
    optional DetectedEntityHeader traffic_sign_header = 10;

    // The list of traffic signs detected by the sensor.
    //
    // \note OSI uses singular instead of plural for repeated field names.
    //
    repeated DetectedTrafficSign traffic_sign = 11;

    // General information about the \c DetectedTrafficLight .
    //
    optional DetectedEntityHeader traffic_light_header = 12;

    // The list of traffic lights detected by the sensor.
    //
    // \note OSI uses singular instead of plural for repeated field names.
    //
    repeated DetectedTrafficLight traffic_light = 13;

    // General information about the \c DetectedRoadMarking .
    //
    optional DetectedEntityHeader road_marking_header = 14;

    // The list of road markings detected by the sensor.
    // This excludes lane boundary markings.
    //
    // \note OSI uses singular instead of plural for repeated field names.
    //
    repeated DetectedRoadMarking road_marking = 15;

    // General information about the \c DetectedLane .
    //
    optional DetectedEntityHeader lane_header = 16;

    // The list of lanes detected by the sensor
    //
    // \note OSI uses singular instead of plural for repeated field names.
    //
    repeated DetectedLane lane = 17;

    // The ID of the lane the host vehicle travels on in the DetectedLane data,
    // relative to the sensor.
    //
    optional Identifier host_vehicle_lane_id = 18;

    // General information about the \c DetectedLaneBoundary .
    //
    optional DetectedEntityHeader lane_boundary_header = 19;

    // The list of lane boundary markings detected by the sensor.
    //
    // \note OSI uses singular instead of plural for repeated field names.
    //
    repeated DetectedLaneBoundary lane_boundary = 20;

<<<<<<< HEAD
    // General information about the \c DetectedStationaryObject .
    // 
    optional DetectedEntityHeader stationary_object_header = 1000;
=======
    // General information about the \c DetectedLandmark .
    //
    optional DetectedEntityHeader landmark_header = 21;
>>>>>>> eb111681

    // The list of stationary objects (e.g. landmarks) detected by the sensor.
    //
<<<<<<< HEAD
    repeated DetectedStationaryObject stationary_object = 1001;
    
=======
    // \note OSI uses singular instead of plural for repeated field names.
    //
    repeated DetectedLandmark landmark = 22;

>>>>>>> eb111681
    // General information about the \c DetectedOccupant .
    //
    optional DetectedEntityHeader occupant_header = 23;

    // The list of occupants of the host vehicle
    //
    // \note OSI uses singular instead of plural for repeated field names.
    //
    repeated DetectedOccupant occupant = 24;

    // Low level feature data interface.
    //
    // Low Level feature data is optionally provided by sensor models that
    // model sensors giving access to this low level data, i.e. data prior to
    // object hypothesis and tracking.
    //
    optional FeatureData feature_data = 25;

    // The sensors estimated location of the host vehicle
    //
    // \note This value is only set by sensors that are able to
    // provide an own estimation of the host vehicle location.
    // \note Note that dimension and base_polygon need not be set.
    //
    optional BaseMoving host_vehicle_location = 26;

    // The sensors estimated location error of the host vehicle
    //
    // \note This value is only set by sensors that are able to
    // provide an own estimation of the host vehicle location.
    // \note Note that dimension and base_polygon need not be set.
    //
    optional BaseMoving host_vehicle_location_rmse = 27;
}

//
// \brief The header attributes of each detected entity.
//
message DetectedEntityHeader
{
    // Time stamp at which the measurement was taken (not the time at which it
    // was processed or at which it is transmitted) in the global synchronized
    // time.
    //
    // \note See SensorData::timestamp and SensorData::last_measurement_time
    // for detailed discussions on the semantics of time-related fields.
    //
    optional Timestamp measurement_time = 1;

    // Continuous up counter to identify the cycle.
    //
    optional uint64 cycle_counter = 2;

    // Data Qualifier expresses to what extent the content of this event can be
    // relied on.
    //
    optional DataQualifier data_qualifier = 3;

    //
    // \brief Data qualifier communicates the overall availability of the
    // interface.
    //
    enum DataQualifier
    {
        // Unknown (must not be used in ground truth).
        //
        DATA_QUALIFIER_UNKNOWN = 0;

        // Other (unspecified but known).
        //
        DATA_QUALIFIER_OTHER = 1;

        // Data is available.
        //
        DATA_QUALIFIER_AVAILABLE = 2;

        // Reduced data is available.
        //
        DATA_QUALIFIER_AVAILABLE_REDUCED = 3;

        // Data is not available.
        //
        DATA_QUALIFIER_NOT_AVAILABLE = 4;

        // Sensor is blind.
        //
        DATA_QUALIFIER_BLINDNESS = 5;

        // Sensor temporary available.
        //
        DATA_QUALIFIER_TEMPORARY_AVAILABLE = 6;
    }
}<|MERGE_RESOLUTION|>--- conflicted
+++ resolved
@@ -190,27 +190,14 @@
     //
     repeated DetectedLaneBoundary lane_boundary = 20;
 
-<<<<<<< HEAD
     // General information about the \c DetectedStationaryObject .
     // 
     optional DetectedEntityHeader stationary_object_header = 1000;
-=======
-    // General information about the \c DetectedLandmark .
-    //
-    optional DetectedEntityHeader landmark_header = 21;
->>>>>>> eb111681
 
     // The list of stationary objects (e.g. landmarks) detected by the sensor.
     //
-<<<<<<< HEAD
     repeated DetectedStationaryObject stationary_object = 1001;
-    
-=======
-    // \note OSI uses singular instead of plural for repeated field names.
-    //
-    repeated DetectedLandmark landmark = 22;
-
->>>>>>> eb111681
+
     // General information about the \c DetectedOccupant .
     //
     optional DetectedEntityHeader occupant_header = 23;
