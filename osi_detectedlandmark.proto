--- conflicted
+++ resolved
@@ -42,17 +42,6 @@
     //
     optional double existence_probability = 7;
 
-    // Links to the corresponding lanes.
-    //
-    // \note OSI uses singular instead of plural for repeated field names.
-    //
-<<<<<<< HEAD
-    optional BaseStationary rmse = 9;
-   
-=======
-    repeated RelevantLane relevant_lane_id = 10;
-
->>>>>>> eb111681
     // A list of sensors which detected this detected entity.
     //
     // If \c SensorData has detected entities and all detections are missing,
@@ -267,21 +256,6 @@
     //
     optional EstimatedTrafficLight traffic_light = 4;
 
-<<<<<<< HEAD
-=======
-    // Determines for which directions the traffic light applies.
-    //
-    // \note OSI uses singular instead of plural for repeated field names.
-    //
-    repeated RelevantDirection relevant_direction = 6;
-
-    // Links to the corresponding lanes.
-    //
-    // \note OSI uses singular instead of plural for repeated field names.
-    //
-    repeated RelevantLane relevant_lane = 7;
-
->>>>>>> eb111681
     // The estimated probability that this traffic light really exists, not
     // based on history.
     //
@@ -300,35 +274,6 @@
     // detections ( \c ...Detection::object_id = 'this detected entity' ) and
     // the sensors (their IDs) to which these detections belong.
     //
-<<<<<<< HEAD
-    repeated Identifier sensor_id = 10;    
-}
-
-//
-// \brief A candidate for (a) detected traffic light(s) as estimated by the
-// sensor.
-message CandidateTrafficLight
-{
-    // The definition of one traffic light that define this candidate.
-    //
-    optional TrafficLight traffic_light = 1;
-
-    // The estimated probability that this candidate is the true value. 
-    // Range [0,1].
-    // The sum of all candidate_probabilities must be one.
-    //
-    optional double candidate_probability = 2;
-
-    // The amount of time that this detected object has been currently 
-    // observed/tracked.
-    // 
-    // Unit: [s]
-    optional double age = 3;
-
-    // The measurement state.
-    //
-    optional MeasurementState measurement_state = 4;
-=======
     // \note OSI uses singular instead of plural for repeated field names.
     //
     repeated Identifier sensor_id = 10;
@@ -383,63 +328,6 @@
             optional MeasurementState measurement_state = 4;
         }
     }
-
-    //
-    // \brief Further specifies the relevant directions of the traffic light.
-    //
-    message RelevantDirection
-    {
-        // The direction the traffic light corresponds to.
-        //
-        optional Direction direction = 1;
-
-        // Relevance probability.
-        //
-        // Range: [0,1]
-        //
-        optional double relevance_probability = 2;
-
-        // Specifies the different directions.
-        //
-        enum Direction
-        {
-            // Direction is unknown (must not be used in ground truth).
-            //
-            DIRECTION_UNKNOWN = 0;
-
-            // Other (unspecified but known) direction.
-            //
-            DIRECTION_OTHER = 1;
-
-            // Direction is straight.
-            //
-            DIRECTION_STRAIGHT = 2;
-
-            // Direction is left.
-            //
-            DIRECTION_LEFT = 3;
-
-            // Direction is right.
-            //
-            DIRECTION_RIGHT = 4;
-        }
-    }
-}
-
-//
-// \brief Further specifies the relevant lane of a detected object.
-//
-message RelevantLane
-{
-    // Tracking ID of the lane segment.
-    //
-    optional Identifier lane_id = 1;
-
-    // Relevance probability.
-    //
-    // Range: [0,1]
-    optional double relevance_probability = 2;
->>>>>>> eb111681
 }
 
 //
@@ -469,18 +357,6 @@
     // and a high value indicates strong confidence.
     //
     optional double existence_probability = 5;
-<<<<<<< HEAD
-    
-    // The root mean squared error of the base parameters of the detected road
-    // marking.
-=======
-
-    // Links to the corresponding lanes.
-    //
-    // \note OSI uses singular instead of plural for repeated field names.
->>>>>>> eb111681
-    //
-    repeated RelevantLane relevant_lane = 6;
 
     // A list of sensors which detected this detected entity.
     //
