--- conflicted
+++ resolved
@@ -279,16 +279,6 @@
     // and a high value indicates strong confidence.
     //
     optional double existence_probability = 5;
-
-<<<<<<< HEAD
-    // The measurement state.
-    //
-    optional MeasurementState measurement_state = 7;
-=======
-    // Links to the corresponding lanes.
-    //
-    repeated RelevantLane relevant_lane = 6;
->>>>>>> 52d2e7b9
     
     // The root mean squared error of the base parameters of the detected road
     // marking.
