--- conflicted
+++ resolved
@@ -383,15 +383,7 @@
 
     // Links to the corresponding lanes.
     //
-<<<<<<< HEAD
     repeated RelevantLane relevant_lanes = 6;
-
-    // The measurement state.
-    //
-    optional MeasurementState measurement_state = 7;
-=======
-    repeated RelevantLane relevant_lane = 6;
->>>>>>> 52d2e7b9
     
     // The root mean squared error of the base parameters of the detected road
     // marking. \c RoadMarking::base has to be identical for
