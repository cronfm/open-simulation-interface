cmake_minimum_required(VERSION 3.5)

project(open_simulation_interface)

# Set a default build type if none was specified
set(default_build_type "Release")
if(EXISTS "${CMAKE_SOURCE_DIR}/.git")
  set(default_build_type "Debug")
endif()

# read the version number from the file "VERSION"
file(STRINGS "VERSION" VERSION_CONTENTS)
foreach(LINE ${VERSION_CONTENTS})
  string(REGEX REPLACE " |\t" "" LINE ${LINE})
  string(REGEX MATCH "^[^=]+" VERSION_NAME ${LINE})
  string(REPLACE "${VERSION_NAME}=" "" VERSION_VALUE ${LINE})
  set(${VERSION_NAME} "${VERSION_VALUE}")
endforeach()
set(OPEN_SIMULATION_INTERFACE_VERSION ${VERSION_MAJOR}.${VERSION_MINOR}.${VERSION_PATCH})

set(${PROJECT_NAME}_SOVERSION "${VERSION_MAJOR}.${VERSION_MINOR}.${VERSION_PATCH}")
set(${PROJECT_NAME}_LIBVERSION "${VERSION_MAJOR}.${VERSION_MINOR}.${VERSION_PATCH}")

# configure build version
if(NOT CMAKE_BUILD_TYPE AND NOT CMAKE_CONFIGURATION_TYPES)
  message(STATUS "Setting build type to '${default_build_type}' as none was specified.")
  set(CMAKE_BUILD_TYPE "${default_build_type}" CACHE
      STRING "Choose the type of build." FORCE)
  # Set the possible values of build type for cmake-gui
  set_property(CACHE CMAKE_BUILD_TYPE PROPERTY STRINGS
               "Debug" "Release" "MinSizeRel" "RelWithDebInfo")
endif()

# Offer the user the choice of overriding the installation directories
set(INSTALL_LIB_DIR lib CACHE PATH "Installation directory for libraries")
set(INSTALL_INCLUDE_DIR include CACHE PATH "Installation directory for header files")

if(WIN32 AND NOT CYGWIN)
  set(DEF_INSTALL_CMAKE_DIR CMake/${PROJECT_NAME}-${VERSION_MAJOR})
else()
  set(DEF_INSTALL_CMAKE_DIR lib/cmake/${PROJECT_NAME}-${VERSION_MAJOR})
endif()
set(INSTALL_CMAKE_DIR ${DEF_INSTALL_CMAKE_DIR} CACHE PATH
    "Installation directory for CMake files")

set(INSTALL_LIB_DIR ${INSTALL_LIB_DIR}/osi${VERSION_MAJOR})
set(INSTALL_INCLUDE_DIR ${INSTALL_INCLUDE_DIR}/osi${VERSION_MAJOR})

configure_file(osi_version.proto.in ${CMAKE_CURRENT_SOURCE_DIR}/osi_version.proto)

find_package(Protobuf 2.6.1 REQUIRED)
set(PROTOBUF_IMPORT_DIRS ${PROTOBUF_INCLUDE_DIRS})

set(OSI_PROTO_FILES
    osi_version.proto
    osi_common.proto
    osi_datarecording.proto
    osi_detectedtrafficsign.proto
    osi_detectedtrafficlight.proto
    osi_detectedroadmarking.proto
    osi_detectedlane.proto
    osi_detectedobject.proto
    osi_detectedoccupant.proto
    osi_environment.proto
    osi_groundtruth.proto
    osi_hostvehicledata.proto
    osi_trafficsign.proto
    osi_trafficlight.proto
    osi_roadmarking.proto
    osi_lane.proto
    osi_featuredata.proto
    osi_object.proto
    osi_occupant.proto
    osi_sensordata.proto
    osi_sensorviewconfiguration.proto
    osi_sensorspecific.proto
    osi_sensorview.proto
<<<<<<< HEAD
    sl45_motioncommand.proto
=======
    sl45_vehiclecommunicationdata.proto
>>>>>>> 7ded8b87
)

protobuf_generate_cpp(PROTO_SRCS PROTO_HEADERS ${OSI_PROTO_FILES})

add_library(${PROJECT_NAME}_static STATIC ${PROTO_SRCS} ${PROTO_HEADERS})
target_include_directories(${PROJECT_NAME}_static
    PUBLIC
        ${PROTOBUF_INCLUDE_DIR}
        $<BUILD_INTERFACE:${CMAKE_CURRENT_BINARY_DIR}>
        $<INSTALL_INTERFACE:${INSTALL_INCLUDE_DIR}>
)
target_link_libraries(${PROJECT_NAME}_static PUBLIC ${PROTOBUF_LIBRARY})
install(TARGETS ${PROJECT_NAME}_static
        EXPORT ${PROJECT_NAME}_targets
        ARCHIVE DESTINATION "${INSTALL_LIB_DIR}" COMPONENT lib)


add_library(${PROJECT_NAME}_obj OBJECT ${PROTO_SRCS} ${PROTO_HEADERS})
target_include_directories(${PROJECT_NAME}_obj
    PUBLIC
        ${PROTOBUF_INCLUDE_DIR}
        $<BUILD_INTERFACE:${CMAKE_CURRENT_BINARY_DIR}>
        $<INSTALL_INTERFACE:${INSTALL_INCLUDE_DIR}>
)
set_property(TARGET ${PROJECT_NAME}_obj PROPERTY POSITION_INDEPENDENT_CODE ON)


add_library(${PROJECT_NAME}_pic STATIC $<TARGET_OBJECTS:${PROJECT_NAME}_obj>)

target_include_directories(${PROJECT_NAME}_pic
    PUBLIC
        ${PROTOBUF_INCLUDE_DIR}
        $<BUILD_INTERFACE:${CMAKE_CURRENT_BINARY_DIR}>
        $<INSTALL_INTERFACE:${INSTALL_INCLUDE_DIR}>
)
target_link_libraries(${PROJECT_NAME}_pic PUBLIC ${PROTOBUF_LIBRARY})

set_property(TARGET ${PROJECT_NAME}_pic PROPERTY POSITION_INDEPENDENT_CODE ON)

install(TARGETS ${PROJECT_NAME}_pic
        EXPORT ${PROJECT_NAME}_targets
        ARCHIVE DESTINATION "${INSTALL_LIB_DIR}" COMPONENT lib)

add_library(${PROJECT_NAME} SHARED $<TARGET_OBJECTS:${PROJECT_NAME}_obj>)
target_include_directories(${PROJECT_NAME}
    PUBLIC
        ${PROTOBUF_INCLUDE_DIR}
        $<BUILD_INTERFACE:${CMAKE_CURRENT_BINARY_DIR}>
        $<INSTALL_INTERFACE:${INSTALL_INCLUDE_DIR}>
)

set_property(
    TARGET ${PROJECT_NAME}
    PROPERTY SOVERSION ${${PROJECT_NAME}_SOVERSION}
)
set_property(
    TARGET ${PROJECT_NAME}
    PROPERTY VERSION ${${PROJECT_NAME}_LIBVERSION}
)

target_link_libraries(${PROJECT_NAME} PUBLIC ${PROTOBUF_LIBRARY})
install(TARGETS ${PROJECT_NAME}
        EXPORT ${PROJECT_NAME}_targets
        DESTINATION "${INSTALL_LIB_DIR}" COMPONENT lib)

# Create the open_simulation_interface.cmake and open_simulation_interface-version files

# ... for the build tree
set(CONF_INCLUDE_DIRS "${PROJECT_SOURCE_DIR}" "${PROJECT_BINARY_DIR}")
configure_file(open_simulation_interface-config.cmake.in
               "${PROJECT_BINARY_DIR}/${PROJECT_NAME}-config.cmake" @ONLY)
# ... for the install tree
set(CONF_INCLUDE_DIRS ${CMAKE_INSTALL_PREFIX}/${INSTALL_INCLUDE_DIR} ${PROTOBUF_INCLUDE_DIR})
configure_file(open_simulation_interface-config.cmake.in
               "${PROJECT_BINARY_DIR}${CMAKE_FILES_DIRECTORY}/open_simulation_interface-config.cmake" @ONLY)
# ... for both
configure_file(open_simulation_interface-config-version.cmake.in
               "${PROJECT_BINARY_DIR}/${PROJECT_NAME}-config-version.cmake" @ONLY)

# Install the *cmake files
install(FILES
        "${PROJECT_BINARY_DIR}${CMAKE_FILES_DIRECTORY}/open_simulation_interface-config.cmake"
        "${PROJECT_BINARY_DIR}/${PROJECT_NAME}-config-version.cmake"
        DESTINATION "${INSTALL_CMAKE_DIR}"
        COMPONENT dev)

# Header files
install(FILES ${PROTO_HEADERS}
        DESTINATION "${INSTALL_INCLUDE_DIR}")

# Install the export set for use with the install-tree
install(EXPORT ${PROJECT_NAME}_targets
        DESTINATION "${INSTALL_CMAKE_DIR}"
        COMPONENT dev)

# add a target to generate API documentation with Doxygen
# Dependencies: Doxygen and proto2cpp.py
FIND_PACKAGE(Doxygen)
set(FILTER_PROTO2CPP_PY_PATH CACHE PATH "directory to the filter proto2cpp.py")

if(NOT DOXYGEN_FOUND)

    message(WARNING  "Doxygen could not be found.")

else()

    if(NOT EXISTS ${FILTER_PROTO2CPP_PY_PATH}/proto2cpp.py)

    message(WARNING  "${FILTER_PROTO2CPP_PY_PATH}/proto2cpp.py could not be found.")

    else()

        set(doxyfile_in ${CMAKE_CURRENT_SOURCE_DIR}/doxygen_config.cmake.in)
        set(doxyfile ${CMAKE_CURRENT_BINARY_DIR}/Doxyfile)

        configure_file(${doxyfile_in} ${doxyfile} @ONLY)

        ADD_CUSTOM_TARGET(api_doc ALL
        COMMAND ${DOXYGEN_EXECUTABLE} ${doxyfile}
        WORKING_DIRECTORY ${CMAKE_CURRENT_SOURCE_DIR})

    endif(NOT EXISTS ${FILTER_PROTO2CPP_PY_PATH}/proto2cpp.py)

endif(NOT DOXYGEN_FOUND)<|MERGE_RESOLUTION|>--- conflicted
+++ resolved
@@ -75,11 +75,8 @@
     osi_sensorviewconfiguration.proto
     osi_sensorspecific.proto
     osi_sensorview.proto
-<<<<<<< HEAD
     sl45_motioncommand.proto
-=======
     sl45_vehiclecommunicationdata.proto
->>>>>>> 7ded8b87
 )
 
 protobuf_generate_cpp(PROTO_SRCS PROTO_HEADERS ${OSI_PROTO_FILES})
