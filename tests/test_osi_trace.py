--- conflicted
+++ resolved
@@ -14,18 +14,11 @@
             path_input = os.path.join(tmpdirname, "input.osi")
             create_sample(path_input)
 
-<<<<<<< HEAD
-            trace = OSITrace()
-            trace.from_file(path=path_input)
-            trace.make_readable(path_output, index=1)
-            trace.trace_file.close()
-=======
             trace = OSITrace(path_input)
             with open(path_output, "wt") as f:
                 for message in trace:
                     f.write(str(message))
             trace.close()
->>>>>>> c6735c67
 
             self.assertTrue(os.path.exists(path_output))
 
