syntax = "proto2";

option optimize_for = SPEED;

import "osi_common.proto";
import "osi_version.proto";

package osi;

//
// \brief The configuration settings for the \c SensorView to be provided
// by the environment simulation.
//
// This message can be provided by the sensor model to the environment
// simulation, in which case it describes the input configuration that
// is desired by the sensor model. In response the environment simulation
// will configure the input and provide a new message of this type, which
// describes the actual configuration that it is going to employ. The two
// can and will differ, when either the environment simulation does not
// support a given requested configuration, and/or when the requested
// configuration allowed for multiple alternatives, in which case the set
// configuration will only contain the alternative chosen.
//
// It should be noted that this message is not intended to provide for
// parametrization of a generic sensor model, but rather for the automatic
// configuration of an environment simulation in order to supply the
// necessary input to it, depending on its actual configuration.
// Mechanisms to parametrize sensor models are currently packaging-specific,
// i.e. they depend on the packaging mechanism chosen:  For FMU-packaging
// the parametrization can be implemented using normal FMU parameters,
// and the requested \c SensorViewConfiguration can depend on those parameter
// values by being defined as a calculatedParameter.
//
// The sensor-technology specific configurations are intended to allow
// sensor models to use useful sensor modeling base capabilities of the
// environment simulation (e.g. ray tracing engines, camera/lens image
// generation), which need configuration by the sensor model to supply
// suitable data. The specified details are not directly related to
// sensor details, but rather provide the necessary base machinery
// setup so that the data provided is suitable to model the sensor to
// a sufficient degree of fidelity internally. For example the number
// of rays parameters for the Lidar configuration does not match one to
// one with the number of laser rays a lidar sensor might cast, but
// rather specifies the number of rays being cast by a ray
// casting/tracing engine, which might be many more than the physical
// rays being cast at any point in time.
//
// This also implies that for sensors that have dynamically varying
// characteristics (e.g. switching between wide and narrow focus,
// switching update rates, etc.), the basic approach is to specify
// the maximum amount of data needed at all times here, and internally
// select the data that is needed at any point in time.
//
// In order to optimize the workload and bandwidth needed for sensor
// simulation, OSI packaging mechanisms can specify the ability to
// exchange \c SensorViewConfiguration messages not only prior to
// simulation startup, but also dynamically during simulation runs,
// thereby allowing dynamic input configuration switching to only
// request data that is needed in the current sensor mode. However
// this is more or less only a resource optimization strategy, and
// since providing fine-grained information like this can reveal
// internal characteristics of the sensor and/or sensor model, will
// not always be the preferred approach for reasons of IP protection.
//
message SensorViewConfiguration
{
    // The interface version used by the sender (simulation environment).
    //
    optional InterfaceVersion version = 1;

    // The ID of the sensor at host vehicle's mounting_position.
    //
    // This is the ID of the virtual sensor, to be used in its detected
    // object output; it is distinct from the IDs of its physical detectors,
    // which are used in the detected features.
    //
    // The ID is to be provided by the environment simulation, the sensor
    // model is not in a position to provide a useful default value.
    //
    optional Identifier sensor_id = 2;

    // The virtual mounting position of the sensor (origin and orientation
    // of the sensor coordinate system) given in vehicle coordinates [1].
    // The virtual position pertains to the sensor as a whole, regardless
    // of the actual position of individual physical detectors, and governs
    // the sensor-relative coordinates in detected objects of the sensor
    // as a whole. Individual features detected by individual physical
    // detectors are governed by the actual physical mounting positions
    // of the detectors, as indicated in the technology-specific sub-views
    // and sub-view configurations.
    //
    // \arg \b x-direction of sensor coordinate system: sensor viewing direction
    // \arg \b z-direction of sensor coordinate system: sensor (up)
    // \arg \b y-direction of sensor coordinate system: perpendicular to x and z
    // right hand system
    //
    // \par References:
    // [1] DIN ISO 8855:2013-11
    //
    // \note The origin of vehicle's coordinate system in world frame is
    // ( \c Vehicle::base.position + Inverse_Rotation_yaw_pitch_roll(
    // \c Vehicle::base.orientation) * \c Vehicle::bbcenter_to_rear ).
    // The orientation of the vehicle's coordinate system is equal to the
    // orientation of the vehicle's bounding box \c Vehicle::base.orientation.
    // \note A default position can be provided by the sensor model (e.g. to
    // indicate the position the model was validated for),
    // but this is optional; the environment simulation must provide a valid
    // mounting position (based on the vehicle configuration) when setting the
    // view configuration.
    //
    optional MountingPosition mounting_position = 3;

    // The root mean squared error of the mounting position.
    //
    optional MountingPosition mounting_position_rmse = 4;

    // Field of View in horizontal orientation of the sensor.
    //
    // This determines the limit of the cone of interest of ground truth
    // that the simulation environment has to provide.
    // Viewing range: [-field_of_view_horizontal/2, field_of_view_horizontal/2]
    // azimuth in the sensor frame as defined in \c Spherical3d.
    // Unit: [rad]
    optional double field_of_view_horizontal = 5;

    // Field of View in vertical orientation of the sensor.
    //
    // This determines the limit of the cone of interest of ground truth
    // that the simulation environment has to provide.
    // Viewing range: [-field_of_view_vertical/2, field_of_view_vertical/2]
    // elevation in the sensor frame at zero azimuth as defined in
    // \c Spherical3d.
    //
    // Unit: [rad]
    optional double field_of_view_vertical = 6;

    // Maximum range of the sensor
    //
    // This determines the limit of the cone of interest of ground truth
    // that the simulation environment has to provide.
    //
    // Unit: [m]
    optional double range = 7;

    // The update cycle time of the sensor model.
    //
    // This specifies the rate at which the sensor model is provided with
    // new input data.
    //
    // Unit: [s]
    // \note In the case of FMU packaging this will correspond to the
    // communication step size.
    optional double update_cycle_time = 8;

    // Initial update cycle offset of the sensor model.
    //
    // This specifies the initial offset (i.e. initial delay) of the
    // sensor model update cycle that the simulation should take into
    // account. It is defined against a simulation start time of 0:
    // i.e. an initial offset of 0.008s would mean, that the initial
    // update of sensor input data to the model should occur at 0+0.008s,
    // and then update_cycle_time after that, etc. If the simulation
    // start time of the simulation is non-zero, then the offset still
    // has to be interpreted against a 0 start time, and not simply
    // added on top of the start time: e.g. if the simulation starts at
    // 0.030s, and the update cycle time is 0.020s, then the first
    // update to the sensor input should happen at 0.048s, or 0.018s
    // after simulation start. This convention is needed to ensure
    // stable phase position of the offset in the case of changing
    // simulation start times, e.g. for partial resimulation.
    //
    // Unit: [s]
    optional double update_cycle_offset = 9;

    // Simulation Start time
    //
    // This specifies the simulation start time that the Simulation
    // has chosen. This field has no defined meaning if provided by
    // the sensor model.
    //
    // Unit: [s]
    optional double simulation_start_time = 10;

<<<<<<< HEAD
    // Radar-specific SensorView Configuration(s).
	//
	// \note OSI uses singular instead of plural for repeated field names.
    //
    repeated RadarSensorViewConfiguration radar_sensor_view_configuration = 1000;

    // Lidar-specific SensorView Configuration(s).
	//
	// \note OSI uses singular instead of plural for repeated field names.
    //
    repeated LidarSensorViewConfiguration lidar_sensor_view_configuration = 1001;

    // Camera-specific SensorView Configuration(s).
	//
	// \note OSI uses singular instead of plural for repeated field names.
    //
    repeated CameraSensorViewConfiguration camera_sensor_view_configuration = 1002;

    // Ultrasonic-specific SensorView Configuration(s).
	//
	// \note OSI uses singular instead of plural for repeated field names.
    //
=======
    // Radar-specific \c SensorView Configuration(s).
    repeated RadarSensorViewConfiguration radar_sensor_view_configuration = 1000;

    // Lidar-specific \c SensorView Configuration(s).
    repeated LidarSensorViewConfiguration lidar_sensor_view_configuration = 1001;

    // Camera-specific \c SensorView Configuration(s).
    repeated CameraSensorViewConfiguration camera_sensor_view_configuration = 1002;

    // Ultrasonic-specific \c SensorView Configuration(s).
>>>>>>> 27c99216
    repeated UltrasonicSensorViewConfiguration ultrasonic_sensor_view_configuration = 1003;
}

//
// \brief The configuration settings for the Radar Sensor View to be provided
// by the environment simulation.
//
message RadarSensorViewConfiguration
{
    // The ID of the sensor at host vehicle's mounting_position.
    //
    // This is the ID of the physical sensor, to be used in its detected
    // features output; it is distinct from the ID of its virtual sensor.
    //
    // The ID is to be provided by the environment simulation, the sensor
    // model is not in a position to provide a useful default value.
    //
    optional Identifier sensor_id = 1;

    // The physical mounting position of the sensor (origin and orientation
    // of the sensor coordinate system) given in vehicle coordinates [1].
    // The physical position pertains to this detector individually, and
    // governs the sensor-relative coordinates in features detected by this
    // detector.
    //
    // \arg \b x-direction of sensor coordinate system: sensor viewing direction
    // \arg \b z-direction of sensor coordinate system: sensor (up)
    // \arg \b y-direction of sensor coordinate system: perpendicular to x and z
    // right hand system
    //
    // \par References:
    // [1] DIN ISO 8855:2013-11
    //
    // \note The origin of vehicle's coordinate system in world frame is
    // ( \c Vehicle::base.position + Inverse_Rotation_yaw_pitch_roll(
    // \c Vehicle::base.orientation) * \c Vehicle::bbcenter_to_rear ).
    // The orientation of the vehicle's coordinate system is equal to the
    // orientation of the vehicle's bounding box \c Vehicle::base.orientation.
    // \note A default position can be provided by the sensor model (e.g. to
    // indicate the position the model was validated for),
    // but this is optional; the environment simulation must provide a valid
    // mounting position (based on the vehicle configuration) when setting the
    // view configuration.
    //
    optional MountingPosition mounting_position = 2;

    // The root mean squared error of the mounting position.
    //
    optional MountingPosition mounting_position_rmse = 3;

    // Field of View in horizontal orientation of the physical sensor.
    //
    // Viewing range: [-field_of_view_horizontal/2, field_of_view_horizontal/2]
    // azimuth in the sensor frame as defined in \c Spherical3d.
    // Unit: [rad]
    optional double field_of_view_horizontal = 4;

    // Field of View in vertical orientation of the physical sensor.
    //
    // Viewing range: [-field_of_view_vertical/2, field_of_view_vertical/2]
    // elevation in the sensor frame at zero azimuth as defined in
    // \c Spherical3d.
    //
    // Unit: [rad]
    optional double field_of_view_vertical = 5;

    // Number of rays to cast across horizontal field of view (azimuth).
    //
    // \note This is a characteristic of the ray tracing engine of the
    // environment simulation, not a direct characteristic of the sensor.
    optional uint32 number_of_rays_horizontal = 6;

    // Number of rays to cast across vertical field of view (elevation).
    //
    // \note This is a characteristic of the ray tracing engine of the
    // environment simulation, not a direct characteristic of the sensor.
    optional uint32 number_of_rays_vertical = 7;

    // Maximum number of interactions to take into account.
    //
    // \note This is a characteristic of the ray tracing engine of the
    // environment simulation, not a direct characteristic of the sensor.
    optional uint32 max_number_of_interactions = 8;

    // Emitter Frequency.
    //
    // This information can be used by a ray tracing engine to calculate
    // doppler shift information and take into account differences in
    // refraction and reflection. For doppler shift calculations the
    // sensor model can of course always provide a nominal frequency and
    // adjust the resulting doppler shift information to actual frequency
    // through frequency adjustments. For material and geometry interaction
    // purposes the frequency is also relevant.
    //
    // Unit: [Hz]
    optional double emitter_frequency = 9;

<<<<<<< HEAD
    // This represents the TX antenna diagram
	//
	// \note OSI uses singular instead of plural for repeated field names.
    //
    repeated AntennaDiagramEntry tx_antenna_diagram = 10;

    // This represents the RX antenna diagram
	//
	// \note OSI uses singular instead of plural for repeated field names.
=======
    // This represents the TX antenna diagram.
    //
    repeated AntennaDiagramEntry tx_antenna_diagram = 10;

    // This represents the RX antenna diagram.
>>>>>>> 27c99216
    //
    repeated AntennaDiagramEntry rx_antenna_diagram = 11;

    //
    // \brief The radar antenna diagram.
    //
    // \note Rotation is defined analog Spherical3d
    message AntennaDiagramEntry {
        // Horizontal deflection (azimuth) of entry in sensor/antenna
        // coordinates.
        //
        // Unit: [rad]
        optional double horizontal_angle = 1;

        // Vertical deflection (elevation) of entry in sensor/antenna
        // coordinates.
        //
        // Unit: [rad]
        optional double vertical_angle = 2;

        // Combined response of emitter and receiver antenna at this
        // point (positive dB is gain, negative dB is attenuation).
        //
        // Unit: [dB]
        optional double response = 3;
    }
}

//
// \brief The configuration settings for the Lidar Sensor View to be provided
// by the environment simulation.
//
message LidarSensorViewConfiguration
{
    // The ID of the sensor at host vehicle's mounting_position.
    //
    // This is the ID of the physical sensor, to be used in its detected
    // features output; it is distinct from the ID of its virtual sensor.
    //
    // The ID is to be provided by the environment simulation, the sensor
    // model is not in a position to provide a useful default value.
    //
    optional Identifier sensor_id = 1;

    // The physical mounting position of the sensor (origin and orientation
    // of the sensor coordinate system) given in vehicle coordinates [1].
    // The physical position pertains to this detector individually, and
    // governs the sensor-relative coordinates in features detected by this
    // detector.
    //
    // \arg \b x-direction of sensor coordinate system: sensor viewing direction
    // \arg \b z-direction of sensor coordinate system: sensor (up)
    // \arg \b y-direction of sensor coordinate system: perpendicular to x and z
    // right hand system
    //
    // \par References:
    // [1] DIN ISO 8855:2013-11
    //
    // \note The origin of vehicle's coordinate system in world frame is
    // ( \c Vehicle::base.position + Inverse_Rotation_yaw_pitch_roll(
    // \c Vehicle::base.orientation) * \c Vehicle::bbcenter_to_rear ).
    // The orientation of the vehicle's coordinate system is equal to the
    // orientation of the vehicle's bounding box \c Vehicle::base.orientation.
    // \note A default position can be provided by the sensor model (e.g. to
    // indicate the position the model was validated for),
    // but this is optional; the environment simulation must provide a valid
    // mounting position (based on the vehicle configuration) when setting the
    // view configuration.
    //
    optional MountingPosition mounting_position = 2;

    // The root mean squared error of the mounting position.
    //
    optional MountingPosition mounting_position_rmse = 3;

    // Field of View in horizontal orientation of the physical sensor.
    //
    // Viewing range: [-field_of_view_horizontal/2, field_of_view_horizontal/2]
    // azimuth in the sensor frame as defined in \c Spherical3d.
    // Unit: [rad]
    optional double field_of_view_horizontal = 4;

    // Field of View in vertical orientation of the physical sensor.
    //
    // Viewing range: [-field_of_view_vertical/2, field_of_view_vertical/2]
    // elevation in the sensor frame at zero azimuth as defined in
    // \c Spherical3d.
    //
    // Unit: [rad]
    optional double field_of_view_vertical = 5;

    // Number of rays to cast across horizontal field of view.
    //
    // \note This is a characteristic of the ray tracing engine of the
    // environment simulation, not a direct characteristic of the sensor.
    optional uint32 number_of_rays_horizontal = 6;

    // Number of rays to cast across vertical field of view.
    //
    // \note This is a characteristic of the ray tracing engine of the
    // environment simulation, not a direct characteristic of the sensor.
    optional uint32 number_of_rays_vertical = 7;

    // Maximum number of interactions to take into account.
    //
    // \note This is a characteristic of the ray tracing engine of the
    // environment simulation, not a direct characteristic of the sensor.
    optional uint32 max_number_of_interactions = 8;

    // Emitter Frequency.
    //
    // This information can be used by a ray tracing engine to calculate
    // doppler shift information and take into account differences in
    // refraction and reflection. For doppler shift calculations the
    // sensor model can of course always provide a nominal frequency and
    // adjust the resulting doppler shift information to actual frequency
    // through frequency adjustments. For material and geometry interaction
    // purposes the frequency is also relevant.
    //
    // Unit: [Hz]
    optional double emitter_frequency = 9;
}

//
// \brief The configuration settings for the Camera Sensor View to be provided
// by the environment simulation.
//
message CameraSensorViewConfiguration
{
    // The ID of the sensor at host vehicle's mounting_position.
    //
    // This is the ID of the physical sensor, to be used in its detected
    // features output; it is distinct from the ID of its virtual sensor.
    //
    // The ID is to be provided by the environment simulation, the sensor
    // model is not in a position to provide a useful default value.
    //
    optional Identifier sensor_id = 1;

    // The physical mounting position of the sensor (origin and orientation
    // of the sensor coordinate system) given in vehicle coordinates [1].
    // The physical position pertains to this detector individually, and
    // governs the sensor-relative coordinates in features detected by this
    // detector.
    //
    // \arg \b x-direction of sensor coordinate system: sensor viewing direction
    // \arg \b z-direction of sensor coordinate system: sensor (up)
    // \arg \b y-direction of sensor coordinate system: perpendicular to x and z
    // right hand system
    //
    // \par References:
    // [1] DIN ISO 8855:2013-11
    //
    // \note The origin of vehicle's coordinate system in world frame is
    // ( \c Vehicle::base.position + Inverse_Rotation_yaw_pitch_roll(
    // \c Vehicle::base.orientation) * \c Vehicle::bbcenter_to_rear ).
    // The orientation of the vehicle's coordinate system is equal to the
    // orientation of the vehicle's bounding box \c Vehicle::base.orientation.
    // \note A default position can be provided by the sensor model (e.g. to
    // indicate the position the model was validated for),
    // but this is optional; the environment simulation must provide a valid
    // mounting position (based on the vehicle configuration) when setting the
    // view configuration.
    //
    optional MountingPosition mounting_position = 2;

    // The root mean squared error of the mounting position.
    //
    optional MountingPosition mounting_position_rmse = 3;

    // Field of View in horizontal orientation of the physical sensor.
    //
    // Viewing range: [-field_of_view_horizontal/2, field_of_view_horizontal/2]
    // azimuth in the sensor frame as defined in \c Spherical3d.
    // Unit: [rad]
    optional double field_of_view_horizontal = 4;

    // Field of View in vertical orientation of the physical sensor.
    //
    // Viewing range: [-field_of_view_vertical/2, field_of_view_vertical/2]
    // elevation in the sensor frame at zero azimuth as defined in
    // \c Spherical3d.
    //
    // Unit: [rad]
    optional double field_of_view_vertical = 5;

    // Number of pixels to produce across horizontal field of view.
    //
    // \note This is a characteristic of the rendering engine of the
    // environment simulation, not a direct characteristic of the sensor.
    optional uint32 number_of_pixels_horizontal = 6;

    // Number of pixels to produce across horizontal field of view.
    //
    // \note This is a characteristic of the rendering engine of the
    // environment simulation, not a direct characteristic of the sensor.
    optional uint32 number_of_pixels_vertical = 7;

    // Format for image data (includes number, kind and format of channels).
    //
    // In the message provided by the sensor model, this field can
    // be repeated and all values are acceptable to the model, with
    // the most acceptable value being listed first, and the remaining
    // values indicating alternatives in descending order of preference.
    //
    // In the message provided to the sensor model, this field must
    // contain exactly one value, indicating the format of the image
    // data being provided by the simulation environment - which must
    // be one of the values the sensor model requested - or there
    // must be no value, indicating that the simulation environment
    // cannot provide image data in one of the requested formats.
    repeated ChannelFormat channel_format = 8;

    enum ChannelFormat {
        // Type of channel format is unknown (must not be used).
        //
        CHANNEL_FORMAT_UNKNOWN = 0;
    
        // Unspecified but known channel format.
        // Consider proposing an additional format if using #CHANNEL_FORMAT_OTHER.
        //
        CHANNEL_FORMAT_OTHER = 1;
         
        // Single Luminance Channel UINT8 Linear.
        //
        CHANNEL_FORMAT_MONO_U8_LIN = 2;

        // Single Luminance Channel UINT16 Linear.
        //
        CHANNEL_FORMAT_MONO_U16_LIN = 3;

        // Single Luminance Channel UINT32 Linear.
        //
        CHANNEL_FORMAT_MONO_U32_LIN = 4;

        // Single Luminance Channel Single Precision FP Linear.
        //
        CHANNEL_FORMAT_MONO_F32_LIN = 5;

        // Packed RGB Channels (no padding) UINT8 Linear.
        //
        CHANNEL_FORMAT_RGB_U8_LIN = 6;

        // Packed RGB Channels (no padding) UINT16 Linear.
        //
        CHANNEL_FORMAT_RGB_U16_LIN = 7;

        // Packed RGB Channels (no padding) UINT32 Linear.
        //
        CHANNEL_FORMAT_RGB_U32_LIN = 8;

        // Packed RGB Channels (no padding) Single Precision FP Linear.
        //
        CHANNEL_FORMAT_RGB_F32_LIN = 9;

        // Bayer RGGB Channels UINT8 FP Linear.
        //
        CHANNEL_FORMAT_BAYER_BGGR_U8_LIN = 10;

        // Bayer RGGB Channels UINT16 FP Linear.
        //
        CHANNEL_FORMAT_BAYER_BGGR_U16_LIN = 11;

        // Bayer RGGB Channels UINT32 FP Linear.
        //
        CHANNEL_FORMAT_BAYER_BGGR_U32_LIN = 12;

        // Bayer RGGB Channels Single Precision FP Linear.
        //
        CHANNEL_FORMAT_BAYER_BGGR_F32_LIN = 13;

        // TBD: Further channel permutations and padding (e.g. RGBZ,
        // BGR, BAYER_RGGB/GBRG/GRBG/...), non-BAYER filters, non-linear
        // encodings, ...
    }

    // TBD: Optical (and other) effects to apply to image, etc.
}

//
// \brief The configuration settings for the Ultrasonic Sensor View to be
// provided by the environment simulation.
//
message UltrasonicSensorViewConfiguration
{
    // The ID of the sensor at host vehicle's mounting_position.
    //
    // This is the ID of the physical sensor, to be used in its detected
    // features output; it is distinct from the ID of its virtual sensor.
    //
    // The ID is to be provided by the environment simulation, the sensor
    // model is not in a position to provide a useful default value.
    //
    optional Identifier sensor_id = 1;

    // The physical mounting position of the sensor (origin and orientation
    // of the sensor coordinate system) given in vehicle coordinates [1].
    // The physical position pertains to this detector individually, and
    // governs the sensor-relative coordinates in features detected by this
    // detector.
    //
    // \arg \b x-direction of sensor coordinate system: sensor viewing direction
    // \arg \b z-direction of sensor coordinate system: sensor (up)
    // \arg \b y-direction of sensor coordinate system: perpendicular to x and z
    // right hand system
    //
    // \par References:
    // [1] DIN ISO 8855:2013-11
    //
    // \note The origin of vehicle's coordinate system in world frame is
    // ( \c Vehicle::base.position + Inverse_Rotation_yaw_pitch_roll(
    // \c Vehicle::base.orientation) * \c Vehicle::bbcenter_to_rear ).
    // The orientation of the vehicle's coordinate system is equal to the
    // orientation of the vehicle's bounding box \c Vehicle::base.orientation.
    // \note A default position can be provided by the sensor model (e.g. to
    // indicate the position the model was validated for),
    // but this is optional; the environment simulation must provide a valid
    // mounting position (based on the vehicle configuration) when setting the
    // view configuration.
    //
    optional MountingPosition mounting_position = 2;

    // The root mean squared error of the mounting position.
    //
    optional MountingPosition mounting_position_rmse = 3;

    // Field of View in horizontal orientation of the physical sensor.
    //
    // Viewing range: [-field_of_view_horizontal/2, field_of_view_horizontal/2]
    // azimuth in the sensor frame as defined in \c Spherical3d.
    // Unit: [rad]
    optional double field_of_view_horizontal = 4;

    // Field of View in vertical orientation of the physical sensor.
    //
    // Viewing range: [-field_of_view_vertical/2, field_of_view_vertical/2]
    // elevation in the sensor frame at zero azimuth as defined in
    // \c Spherical3d.
    //
    // Unit: [rad]
    optional double field_of_view_vertical = 5;

    // TBD: Ultrasonic Sensor specific configuration.
}<|MERGE_RESOLUTION|>--- conflicted
+++ resolved
@@ -181,7 +181,6 @@
     // Unit: [s]
     optional double simulation_start_time = 10;
 
-<<<<<<< HEAD
     // Radar-specific SensorView Configuration(s).
 	//
 	// \note OSI uses singular instead of plural for repeated field names.
@@ -204,18 +203,6 @@
 	//
 	// \note OSI uses singular instead of plural for repeated field names.
     //
-=======
-    // Radar-specific \c SensorView Configuration(s).
-    repeated RadarSensorViewConfiguration radar_sensor_view_configuration = 1000;
-
-    // Lidar-specific \c SensorView Configuration(s).
-    repeated LidarSensorViewConfiguration lidar_sensor_view_configuration = 1001;
-
-    // Camera-specific \c SensorView Configuration(s).
-    repeated CameraSensorViewConfiguration camera_sensor_view_configuration = 1002;
-
-    // Ultrasonic-specific \c SensorView Configuration(s).
->>>>>>> 27c99216
     repeated UltrasonicSensorViewConfiguration ultrasonic_sensor_view_configuration = 1003;
 }
 
@@ -313,7 +300,6 @@
     // Unit: [Hz]
     optional double emitter_frequency = 9;
 
-<<<<<<< HEAD
     // This represents the TX antenna diagram
 	//
 	// \note OSI uses singular instead of plural for repeated field names.
@@ -323,13 +309,6 @@
     // This represents the RX antenna diagram
 	//
 	// \note OSI uses singular instead of plural for repeated field names.
-=======
-    // This represents the TX antenna diagram.
-    //
-    repeated AntennaDiagramEntry tx_antenna_diagram = 10;
-
-    // This represents the RX antenna diagram.
->>>>>>> 27c99216
     //
     repeated AntennaDiagramEntry rx_antenna_diagram = 11;
 
