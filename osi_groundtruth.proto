--- conflicted
+++ resolved
@@ -106,15 +106,6 @@
     //
     repeated LaneBoundary lane_boundary = 10;
 
-<<<<<<< HEAD
-=======
-    // The list of landmarks.
-    //
-    // \note OSI uses singular instead of plural for repeated field names.
-    //
-    repeated Landmark landmark = 1000;
-
->>>>>>> eb111681
     // The list of passengers in the (host) vehicle(s).
     //
     // \note OSI uses singular instead of plural for repeated field names.
