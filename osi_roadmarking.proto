syntax = "proto2";

option optimize_for = SPEED;

import "osi_common.proto";
import "osi_trafficsign.proto";

package osi3;

//
// \brief A road surface marking.
//
// \image html OSI_RoadMarking.svg
//
// The figure shows two STOP road markings. STOP \c
// RoadMarking::Classification::type == \c
// RoadMarking::Classification::TYPE_TEXTUAL_TRAFFIC_SIGN is marked, STOP \c
// RoadMarking::Classification::type == \c
// RoadMarking::Classification::TYPE_SYMBOLIC_TRAFFIC_SIGN is not marked.
//
// All coordinates and orientations are relative to the global ground truth
// coordinate system.
//
// Lane markings are excluded and defined as \c LaneBoundary messages
// as part of \c Lane.

//
message RoadMarking
{
    // The ID of the road marking.
    //
    optional Identifier id = 1;

    // The base parameters of the road marking.
    //
    // The orientation of the bounding box \c #base
    // \c BaseStationary::orientation is defined as follows:
    // The z-axis of the \c BaseStationary::orientation is the vector from the
    // 'bottom' to the 'top' of the road marking's (i.e. painted traffic sign)
    // 2D image area.
    // (Normally it is in the ground truth xy-plain.)
    // The x-axis of the \c BaseStationary::orientation is the view normal of
    // the road marking's 2D image area.
    // Normally this x-axis points to the sky.
    //
    // \note If a valid unidirectional road marking is assigned to the host
    // vehicle's current lane and the driving direction of the latter roughly
    // matches the z-axis of the \c #base \c BaseStationary::orientation then
    // the road marking is of relevance to (i.e. in effect for) the host
    // vehicle.
    //
    optional BaseStationary base = 2;

    // The classification data for the road marking.
    //
    optional Classification classification = 3;

    // Optional external reference to the road-marking source.
    //
    // The external reference points to the source of the surface marking, if it
    // is derived from one or more objects or external references. An example
    // here is the reference to the signal defined in a OpenDRIVE map.
    //
    // For example, to reference a signal defined in an OpenDRIVE map
    // the items should be set as follows:
    // * reference = URI to map, can remain empty if identical with definiton
    //               in \c GroundTruth::map_reference
    // * type = "net.asam.opendrive"
    // * identifier[0] = id of t_road_signals_signal
    //
    // \note With OpenDRIVE, surface markings can also be defined as objects.
    //       In this case, the associated object is usually referenced within
    //       OpenDRIVE using the reference t_road_signals_signal_reference.
    //       An additional reference to the object is therefore not necessary.
    //
    // \note For non-ASAM Standards, it is implementation-specific how
    //       source_reference is resolved.
    //
    // \note The value has to be repeated, because one lane segment may be
    //       derived from more than one origin segment. Multiple sources
    //       may be added as reference as well, for example, a map and sensors.
    //
    repeated ExternalReference source_reference = 4;

    //
    // \brief \c Classification data for a road surface marking.
    //
    message Classification
    {
        // The type of the road marking.
        //
        optional Type type = 1;

        // Traffic sign as road marking (color image, monochrome image or
        // character string).
        //
        // \note Field is set if ( \c #type == \c #TYPE_PAINTED_TRAFFIC_SIGN or
        // \c #TYPE_SYMBOLIC_TRAFFIC_SIGN or \c #TYPE_TEXTUAL_TRAFFIC_SIGN ).
        //
        // \note Field need not be set (or set to \c #TYPE_OTHER)
        // if road marking type (\c #type) does not require it.
        //
        // \attention Deprecated: A revision is planned for version 4.0.0 to
        // replace the type enum with a more semantically defined enumeration,
        // with the exact sign specification being relegated to the newly
        // introduced 4-tupel traffic sign catalog specification as used in
        // <a href="https://releases.asam.net/OpenDRIVE/1.6.0/ASAM_OpenDRIVE_BS_V1-6-0.html#_signals">OpenDRIVE</a>.
        //
        // \rules
        // check_if this.type is_greater_than_or_equal_to 2 else do_check is_set
        // check_if this.type is_less_than_or_equal_to 4 else do_check is_set
        // \endrules
        //
        optional TrafficSign.MainSign.Classification.Type traffic_main_sign_type = 2;

        // The monochrome color of the road marking.
        // \note Field need not be set (or set to \c #COLOR_OTHER)
        // if road marking type does not require it (e.g. for \c #type ==
        // \c #TYPE_PAINTED_TRAFFIC_SIGN).
        //
        // \rules
        // check_if this.type is_equal_to 2 else do_check is_set
        // check_if this.monochrome_color is_equal_to 1 else do_check is_set
        // \endrules
        //
        optional Color monochrome_color = 3;

        // Additional value associated with the road marking, e.g. value of the
        // speed limit.
        //
        // \note Field need not be set if road marking type does not require it.
        //
        // \note OSI 3 uses \c #value_text and not \c TrafficSignValue for
        // simple chars.
        //
        optional TrafficSignValue value = 4;

        // Additional text value as road marking, e.g. BUS, TAXI etc.
        //
        // \note Field need not be set if road marking type does not require it.
        //
        optional string value_text = 5;

        // The ID(s) of the lane(s) that the road marking is assigned to.
        // May be multiple if the road marking goes across multiple lanes.
        //
        // \note OSI uses singular instead of plural for repeated field names.
        //
        // \rules
        // refers_to: Lane
        // \endrules
        //
        repeated Identifier assigned_lane_id = 6;

        // Boolean flag to indicate that the road marking is taken out of service.
        // This can be achieved by visibly crossing the road marking with stripes,
<<<<<<< HEAD
        // or completely covering a road marking making it not visible.
=======
        // or completly covering a road marking making it not visible.
>>>>>>> c500a7f2
        //
        // \image html OSI_RoadMaking_is_out_of_service.jpg width=800px
        //
        optional bool is_out_of_service = 7;

        // Country specification of the traffic sign catalog specification
        // that identifies the actual traffic sign. This is part of the
        // 4-tupel traffic sign catalog specification as used in
        // <a href="https://releases.asam.net/OpenDRIVE/1.6.0/ASAM_OpenDRIVE_BS_V1-6-0.html#_signals">OpenDRIVE</a>.
        //
        // Country is specified using the ISO 3166-1, alpha-2 code
        // https://en.wikipedia.org/wiki/ISO_3166-1_alpha-2, or the
        // special OpenDRIVE country for generic signs.<br>
        //
        // \rules
        // check_if this.type is_greater_than_or_equal_to 2 else do_check is_set
        // check_if this.type is_less_than_or_equal_to 4 else do_check is_set
        // \endrules
        //
        optional string country = 8;

        // Revision specification of the traffic sign catalog specification
        // that identifies the actual traffic sign. This is part of the
        // 4-tupel traffic sign catalog specification as used in
        // <a href="https://releases.asam.net/OpenDRIVE/1.6.0/ASAM_OpenDRIVE_BS_V1-6-0.html#_signals">OpenDRIVE</a>.
        //
        // The year the traffic rules came into force. <br>
        // e.g. "2017"
        //
        // \note Field is set if ( \c #type == \c #TYPE_PAINTED_TRAFFIC_SIGN or
        // \c #TYPE_SYMBOLIC_TRAFFIC_SIGN or \c #TYPE_TEXTUAL_TRAFFIC_SIGN ).
        //
        // \note Field need not be set (or set to \c #TYPE_OTHER)
        // if road marking type (\c #type) does not require it.
        //
        // \rules
        // check_if this.type is_greater_than_or_equal_to 2 else do_check is_set
        // check_if this.type is_less_than_or_equal_to 4 else do_check is_set
        // \endrules
        //
        optional string country_revision = 9;

        // Code specification of the traffic sign catalog specification
        // that identifies the actual traffic sign. This is part of the
        // 4-tupel traffic sign catalog specification as used in
        // <a href="https://releases.asam.net/OpenDRIVE/1.6.0/ASAM_OpenDRIVE_BS_V1-6-0.html#_signals">OpenDRIVE</a>.
        //
        // Code identifier according to country and country revision,
        // corresponds to the type field of OpenDRIVE. <br>
        // code is only unique in combination with #country and #country_revision.  <br>
        // e.g. http://www.vzkat.de/2017/VzKat.htm
        //
        // \note Field is set if ( \c #type == \c #TYPE_PAINTED_TRAFFIC_SIGN or
        // \c #TYPE_SYMBOLIC_TRAFFIC_SIGN or \c #TYPE_TEXTUAL_TRAFFIC_SIGN ).
        //
        // \note Field need not be set (or set to \c #TYPE_OTHER)
        // if road marking type (\c #type) does not require it.
        //
        // \rules
        // check_if this.type is_greater_than_or_equal_to 2 else do_check is_set
        // check_if this.type is_less_than_or_equal_to 4 else do_check is_set
        // \endrules
        //
        optional string code = 10;

        // Sub-code specification of the traffic sign catalog specification
        // that identifies the actual traffic sign. This is part of the
        // 4-tupel traffic sign catalog specification as used in
        // <a href="https://releases.asam.net/OpenDRIVE/1.6.0/ASAM_OpenDRIVE_BS_V1-6-0.html#_signals">OpenDRIVE</a>.
        //
        // Sub-code identifier according to country, country revision and code,
        // corresponds to the subtype field of OpenDRIVE. <br>
        // sub_code is only unique in combination with #country, #country_revision,
        // and #code.  <br>
        // e.g. http://www.vzkat.de/2017/VzKat.htm
        //
        // \note Field is set if ( \c #type == \c #TYPE_PAINTED_TRAFFIC_SIGN or
        // \c #TYPE_SYMBOLIC_TRAFFIC_SIGN or \c #TYPE_TEXTUAL_TRAFFIC_SIGN ).
        //
        // \note Field need not be set (or set to \c #TYPE_OTHER)
        // if road marking type (\c #type) does not require it.
        //
        // \rules
        // check_if this.type is_greater_than_or_equal_to 2 else do_check is_set
        // check_if this.type is_less_than_or_equal_to 4 else do_check is_set
        // \endrules
        //
        optional string sub_code = 11;

        // Definition of road marking types.
        //
        enum Type
        {
            // Type of road marking is unknown (must not be used in ground
            // truth).
            //
            TYPE_UNKNOWN = 0;

            // Other (unspecified but known) type of road marking.
            //
            TYPE_OTHER = 1;

            // Paint on the road surface indicating a color image of a traffic
            // sign.
            //
            TYPE_PAINTED_TRAFFIC_SIGN = 2;

            // Paint on the road surface indicating a monochrome logical symbol
            // of a traffic sign (e.g. digits 50 as start of speed limit 50 or
            // stop line for stop sign).
            //
            TYPE_SYMBOLIC_TRAFFIC_SIGN = 3;

            // Paint on the road surface as a character string (e.g. BUS as bus
            // only lane).
            //
            TYPE_TEXTUAL_TRAFFIC_SIGN = 4;

            // Paint on the road surface indicating a generic symbol.
            //
            TYPE_GENERIC_SYMBOL = 5;

            // Paint on the road surface indicating a generic line.
            //
            TYPE_GENERIC_LINE = 6;

            // Paint on the road surface indicating a generic character string.
            //
            TYPE_GENERIC_TEXT = 7;
        }

        // Definition of road marking colors
        //
        enum Color
        {
            // Color of road marking is unknown (must not be used in ground
            // truth).
            //
            COLOR_UNKNOWN = 0;

            // Marking with another (unspecified but known) color.
            //
            COLOR_OTHER = 1;

            // Marking with white color.
            //
            COLOR_WHITE = 2;

            // Marking with yellow / orange-yellow color.
            //
            COLOR_YELLOW = 3;

            // Marking with blue color.
            //
            COLOR_BLUE = 5;

            // Marking with red color.
            //
            COLOR_RED = 6;

            // Marking with green color.
            //
            COLOR_GREEN = 7;

            // Marking with violet color.
            //
            COLOR_VIOLET = 8;

            // Marking with orange color.
            //
            COLOR_ORANGE = 9;
        }
    }
}<|MERGE_RESOLUTION|>--- conflicted
+++ resolved
@@ -154,11 +154,7 @@
 
         // Boolean flag to indicate that the road marking is taken out of service.
         // This can be achieved by visibly crossing the road marking with stripes,
-<<<<<<< HEAD
         // or completely covering a road marking making it not visible.
-=======
-        // or completly covering a road marking making it not visible.
->>>>>>> c500a7f2
         //
         // \image html OSI_RoadMaking_is_out_of_service.jpg width=800px
         //
